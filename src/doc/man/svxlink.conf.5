.TH SVXLINK.CONF 5 "JANUARI 2018" Linux "File Formats"
.
.SH NAME
.
svxlink.conf \- Configuration file for the SvxLink server
.
.SH DESCRIPTION
.
.B svxlink
is a general purpose voice service system for ham radio use. This man-page
describe the SvxLink server configuration file format.
.P
SvxLink look for configuration files in a number of places. First it try to
find a user specific configuration file. SvxLink will look for a user specific
configuration file in:
.BR $HOME/.svxlink/svxlink.conf .
If no user specific configuration file can be found, SvxLink will look for
the system wide configuration file
.BR /etc/svxlink/svxlink.conf .
The
.B --config
command line option may also be used to specify an arbitrary configuration file.
.
.SH FILE FORMAT
.
The configuration file is in the famous INI-file format. A generic example of how such a
file might look like is shown below.

  [SECTION1]
  VALUE1=1
  VALUE2="TWO "
  VAULE3="Multi "
         "line"
  
  [SECTION2]
  VALUE1=2

This is a simple format that contain name=value pairs that belong to a section. In written
text, a specific configuration variable can be referred to as SECTION1/VALUE2 meaning
"configuration variable VALUE2 in section SECTION1".
.P
The same variable name can exist in two different sections. For example VALUE1 in section
SECTION1 have the value 1 and VALUE1 in section SECTION2 have the value 2. Values
containing spaces at the beginning or end of the line must be surrounded by citation
characters (see SECTION1/VALUE2). Likewise with a multi line value (see SECTION1/VALUE3).
.
.SH CONFIGURATION VARIABLES
.
Here is the description of all configuration variables that SvxLink understands. The
configuration variables are described section for section.
.
.SS GLOBAL
.
The GLOBAL section contains application global configuration data.
.TP
.B MODULE_PATH
Specify where the SvxLink modules can be found. If MODULE_PATH is not
specified, the standard search paths for library files will be used. If that
also fails a hard-coded default will be used. What that default is depend on the
architecture but typically on a x86_64 system it is /usr/lib64/svxlink.
Leaving this variable unset should work in most cases.
.TP
.B LOGICS
Specify a comma separated list of logic cores that should be created. The logic core is
the thing that ties the transceiver and the voice services (modules) together. It contains
the rules for how the radio interface should be handled. The specified name of a logic
core must have a corresponding section specified in the config file. This is where the
behavior of the logic core is specified.
.TP
.B CFG_DIR
Specify the path to a directory that contain additional configuration files.
If a relative path is specified, the path will be relative to the directory
where the main configuration file is at. All files in the specified directory
will be read as additional configuration. Filenames starting with a dot (hidden
files) or not ending in .conf are ignored.
.TP
.B TIMESTAMP_FORMAT
This variable specifies the format of the time-stamp that is written in front of
each row in the log file. The format string is in the same format as specified
in the
.BR strftime (3)
manual page. The default is "%c" which is described as: "the preferred date and
time representation for the current locale". The environment variables LC_TIME,
LC_ALL and LANG will affect how this time format will look. For example, setting
LC_TIME="sv_SE.UTF8" will give you Swedish time-stamp representation. Other
examples of format specifiers are:
.RS
.IP \(bu 4
.BR %d " - The day of the month as a decimal number (range 01 to 31)"
.IP \(bu 4
.BR %b " - The abbreviated month name according to the current locale"
.IP \(bu 4
.BR %Y " - The year as a decimal number including the century"
.IP \(bu 4
.BR %H " - The hour as a decimal number using a 24-hour clock (range 00 to 23)"
.IP \(bu 4
.BR %M " - The minute as a decimal number (range 00 to 59)"
.IP \(bu 4
.BR %S " - The second as a decimal number (range 00 to 60)"
.IP \(bu 4
.BR %f " - Fractional seconds in millisecond resolution (000-999)"
.P
The last one (%f) is a SvxLink specific formatting specifier.

Example: TIMESTAMP_FORMAT="%d %b %Y %H:%M:%S.%f" would give a time-stamp looking
something like: "29 Nov 2005 22:31:59.875".
.RE
.TP
.B CARD_SAMPLE_RATE
This configuration variable determines the sampling rate used for audio
input/output. SvxLink always work with a sampling rate of 16kHz internally but
there still are some benefits from using a higher sampling rate. On some sound
cards the filters look pretty bad at 16kHz and the amplitude response will not
be uniform which among other things can cause problems for the software DTMF
decoder.

Some sound cards also sound very bad at 16kHz due to insufficient
anti-alias filtering or resampling effects. These, often cheaper, sound cards
sound OK at 48kHz.

The downside of choosing a higher sampling rate is that it puts a little bit
more load on the CPU so if you have a very slow machine (<300MHz), it might not
have the computational power to handle it.

Supported sampling rates are: 16000 and 48000.
.TP
.B CARD_CHANNELS
Use this configuration variable to specify how many channels to use when
opening a sound card. For normal sound cards the only practical values to use
are 1 for mono and 2 for stereo. The latter is the default.

When using the sound card in stereo mode it is possible to use the left and
right channels independently to drive two transceivers. When using the sound
card in mono mode, both left and right channels transmit/receive the same
audio.
.TP
.B LOCATION_INFO
Enter the section name that contains information required for transferring
positioning data to location servers. Setting this item makes the system
visible on the EchoLink link status page and the APRS network.
.TP
.B LINKS
Enter here a comma separated list of section names that contains the 
configuration information for linking logics together (see Logic Linking).
.
.SS Common Logic configuration variables
.
A logic core is what define how SvxLink should behave on the RF channel. The
SvxLink server can handle more than one logic core and so can be connected to
more than one transceiver. The configuration variables below are common to all
logic types. Configuration variables that are specific to a certain logic core
type are described below in a section of its own.
.TP
.B TYPE
The type of logic core this is. The documentation for the specific logic core
type you want to use describe what to write here.
.TP
.B RX
Specify the configuration section name of the receiver to use. All configuration
for the receiver is done in the specified configuration section.
.TP
.B TX
Specify the configuration section name of the transmitter to use. All
configuration for the transmitter is done in the specified configuration
section.
.TP
.B MODULES
Specify a comma separated list of configuration sections for the modules to
load. This tells SvxLink which modules to actually load on startup.
.TP
.B CALLSIGN
Specify the callsign that should be announced on the radio interface.
.TP
<<<<<<< HEAD
.B SHORT_VOICE_ID_ENABLE
A basic toggle to enable the voice ID announcement during the short ID announcements.
Set value to "1" to enable the voice option, and "0" to disable.
.TP
.B SHORT_CW_ID_ENABLE
A basic toggle to enable the CW ID announcement during the short ID announcements.
Set value to "1" to enable the CW option, and "0" to disable.
.TP
.B SHORT_ANNOUNCE_ENABLE
A basic toggle to enable the custom announcement during the short ID announcements.
Set value to "1" to enable the announcement option, and "0" to disable.
.TP
.B SHORT_ANNOUNCE
The file name for the custom announcement to broadcast during a routine short ID.
Audio files can be stored with any file name, but are required to be located in the
folder announcement_path "/var/lib/svxlink/sounds/announcement/<SHORT_ANNOUNCE.wav>
.TP
.B LONG_VOICE_ID_ENABLE
A basic toggle to enable the voice ID announcement during the long ID announcements.
Set value to "1" to enable the voice option, and "0" to disable.
.TP
.B LONG_CW_ID_ENABLE
A basic toggle to enable the CW ID announcement during the long ID announcements.
Set value to "1" to enable the CW option, and "0" to disable.
.TP
.B LONG_ANNOUNCE_ENABLE
A basic toggle to enable the custom announcement during the long ID announcements.
Set value to "1" to enable the announcement option, and "0" to disable.
.TP
.B LONG_ANNOUNCE
The file name for the custom announcement to broadcast during a routine long ID.
Audio files can be stored with any file name, but are required to be located in the
folder announcement_path "/var/lib/svxlink/sounds/announcement/<LONG_ANNOUNCE.wav>
.TP
=======
>>>>>>> 98282f79
.B CW_AMP
Specify the amplitude of the CW that should be used during any cw traffic,
typically announcements. The amplitude is specified in dB. Default: -6.
.TP
.B CW_PITCH
Specify the pitch (frequency in Hz) of the CW that should be used during any CW
traffic, typically announcements. Default: 800.
.TP
.B CW_CPM
Specify the Characters Per Minute of the CW that should be used during any CW
traffic, typically announcements. If both CW_WPM and CW_CPM is set, CW_CPM will
be used. Default: 100.
.TP
.B CW_WPM
Specify the Words Per Minute of the CW that should be used during any CW
traffic, typically announcements. If both CW_WPM and CW_CPM is set, CW_CPM will
be used. Default: 20.
.TP
.B PHONETIC_SPELLING
Specify if the spelling of callsign and other words should be announced on the
radio interface using phonetic or non-phonetic spelling.  "1" to use phonetic
sounds (legacy default), or "0" to use non-phonetic sounds.
Note that this option may not be available for all language packs.
.TP
.B TIME_FORMAT
Specify  what format the time should be announced as, valid options are
"12"/"24".
NOTE: may not work for all language packs
.TP
.B SHORT_IDENT_INTERVAL
The number of minutes between short identifications. The purpose of the short
identification is to just announce that the station is on the air. Typically just the
callsign is transmitted. For a repeater a good value is ten minutes and for a simplex node
one time every 60 minutes is probably enough. The LONG_IDENT_INTERVAL must be an even
multiple of the SHORT_IDENT_INTERVAL so if LONG_IDENT_INTERVAL is 60 then the
legal values for SHORT_IDENT_INTERVAL are: 1, 2, 3, 4, 5, 6, 10, 12, 15, 20, 30, 60. 
If unset or set to 0, disable short identifications.
.TP
.B LONG_IDENT_INTERVAL
The number of minutes between long identifications. The purpose of the long identification
is to transmit some more information about the station status (new voice mails etc). The time of
day is also transmitted. A good value here is 60 minutes. 
If unset or set to 0, disable long identifications.
.TP
.B IDENT_ONLY_AFTER_TX
This feature controls when identification is done.  By default, identification is done
every time the SHORT_IDENT_INTERVAL expires. If this feature is enabled, identification
will be done only if there has been a recent transmission. This feature is good for nodes
using an RF link to provide echolink to a repeater. Often, in this situation, it is not
desirable for the link to identify unless legally necessary. Note that
SHORT_IDENT_INTERVAL still have to be set for this feature to work. That config variable
will then be interpreted as the minimum number of seconds between identifications. The
LONG_IDENT_INTERVAL will not be affected by this parameter.   
.TP
.B EXEC_CMD_ON_SQL_CLOSE
Specify a time, in milliseconds, after squelch close after which entered DTMF
digits will be executed as a command without the need to send the # character.
To disable this feature, either comment out the configuration row or set it to
a value less or equal to zero.
.TP
.B EVENT_HANDLER
Point out the TCL event handler script to use. The TCL event handler script is
responsible for playing the correct audio clips when an event occur.
The default location is /usr/share/svxlink/events.tcl.
.TP
.B DEFAULT_LANG
Set the default language to use for announcements. It should be set to an ISO
code (e.g. sv_SE for Swedish). If not set, it defaults to en_US which is US English.
.TP
.B RGR_SOUND_DELAY
The number of milliseconds to wait after the squelch has been closed before a roger beep
is played. The beep can be disabled by specifying a value of \-1 or commenting out this
line. Often it is best to use the SQL_HANGTIME receiver configuration variable to specify
a delay instead of specifying a delay here. This configuration variable should then be set
to 0. 
.TP
.B REPORT_CTCSS
If set, will report the specified CTCSS frequency upon manual identification (* pressed).
It is possible to specify fractions using "." as decimal comma. Disable this feature by
commenting out (#) this configuration variable. 
.TP
.B TX_CTCSS
This configuration variable controls if a CTCSS tone should be transmitted.
Use a comma separated list (no spaces!) to specify when to transmit a CTCSS
tone. These are the possible values:
.BR SQL_OPEN ", " LOGIC ", " MODULE ", " ANNOUNCEMENT " or " ALWAYS .
Commenting out this configuration variable will disable CTCSS transmit.
The tone frequency and level is configured in the transmitter configuration
section.
.RS
.IP \(bu 4
.BR SQL_OPEN
will transmit CTCSS tone when the squelch is open. This is only useful on a
repeater. On a simplex node it doesn't make much sense.
.IP \(bu 4
.BR LOGIC
will transmit CTCSS tone when there is incoming traffic from another logic
core.
.IP \(bu 4
.BR MODULE
will transmit CTCSS tone when there is incoming traffic from a module.
.IP \(bu 4
.BR ANNOUNCEMENT
will transmit CTCSS tone when an announcement is being played. Repeater idle
sounds and roger beeps will not have tone sent with them though.
.IP \(bu 4
.BR ALWAYS
will always transmit a CTCSS tone as soon as the transmitter is turned on.
.RE
.TP
.B MACROS
Point out a section that contains the macros that should be used by this logic
core. See the section description for macros below for more information.
.TP
.B FX_GAIN_NORMAL
The gain (dB) to use for audio effects and announcements when there is no other traffic.
This gain is normally set to 0dB which means no gain or attenuation.
.TP
.B FX_GAIN_LOW
The gain (dB) to use for audio effects and announcements when there is other traffic.
This gain is normally set to something like \-12dB so that announcements and audio effects
are attenuated when there is other traffic present.
.TP
.B QSO_RECORDER
The QSO recorder is used to write all received audio to files on disk. The
format for this configuration variable is <command>:<config section>. The
specified command is used to activate or deactivate the QSO recorder. If the
command for example is set to 8, 81 will activate the recorder and 80 will
deactivate it.  The command may also be left out. It will then not be possible
to control the QSO recorder using DTMF commands. Even if the command is left
out the colon must always be specified.
The config section point out a section in the configuration file that holds
configuration for the QSO recorder.
Have a look at the QSO Recorder Section documentation for more information.

Example: QSO_RECORDER=8:QsoRecorder
.TP
.B SEL5_MACRO_RANGE
Define two comma separated values here to map the Sel5 tone call to your macro
area. E.g. if you have defined:
SEL5_MACRO_RANGE=03400,03499
then all incoming Sel5 tone sequences from 03400 to 03499 are mapped to the
macros section (refer to Macros Section, next chapter). Other sequences but the
one defined under OPEN_ON_SEL5 are ignored so it can be used to call other
stations via the repeater without a repeater reaction.
.TP
.B ONLINE_CMD
Define a DTMF command that is used to switch the node between online and
offline mode. When in the off-state, the transmitter will not be turned on by
any event. If a module is active when the node is brought offline, it will be
deactivated and no module activation will be allowed in offline mode. No other
commands than the online command will be accepted in the offline state.

If the command for example is set to 998877 then 9988771 will set the node
online and 9988770 will set it offline. If a module is active or if the
ACTIVATE_MODULE_ON_LONG_CMD is used, the command must be prefixed with a star
to work as expected. The star means "force core command".
.TP
.B STATE_PTY
Using this configuration variable it is possible to specify a path to a UNIX 98
PTY that SvxLink state events is published to. The published events is in a
simple text format using a space separated list of values. SvxLink will create
a softlink to the actual slave PTY. For that reason, SvxLink must have write
permissions in the directory where the softlink should be created. Monitoring
the PTY output is as simple as doing a
.B "cat /path/to/pty"
after starting SvxLink. See STATE PTY FORMAT for more information on the format
of the state messages.

Example: STATE_PTY=/tmp/state_pty
.TP
.B DTMF_CTRL_PTY
Using this configuration variable it is possible to specify a path to a UNIX 98
PTY that allows a dtmf control of each single SvxLink logic. SvxLink will create
a softlink to the actual slave PTY. For that reason, SvxLink must have write
permissions in the directory where the softlink should be created. Sending
commands to the PTY is as simple as doing a
.B "echo '*1#' > /path/to/pty"
after starting SvxLink. The device works bidirectional, received dtmf characters
(from Rf) are output via this interface.

Example: DTMF_CTRL_PTY=/dev/shm/dtmf_ctrl
.
.SS Simplex Logic Section
.
The Simplex Logic section contains configuration data for a simplex logic core.
The name of the section, which in the example configuration file is
.BR SimplexLogic ,
must have a corresponding list item in the GLOBAL/LOGICS config variable for
this logic core to be activated. The name "SimplexLogic" is not magic. It could
be called what ever you like but it must match the namespace name in the
SimplexLogic.tcl script. The configuration variables below are those that are
specific for a simplex logic core.
.TP
.B TYPE
The type for a simplex logic core is always
.BR Simplex .
.TP
.B MUTE_RX_ON_TX
Set to 1 to mute the receiver when the transmitter is transmitting (default)
or set it to 0 to make the RX active during transmissions.
One might want to set this to 0 if the link is operating on a split frequency.
Then the link can accept commands even when it's transmitting.
The normal setting is 1, to mute the RX when transmitting.
.TP
.B MUTE_TX_ON_RX
Set to 1 to mute the transmitter when the squelch is open (default) or set it
to 0 to make the TX active during squelch open.  One might want to set this to
0 if the link is operating on a split frequency or if it's connected to some
full duplex device.  The normal setting is 1, to mute the TX when the squelch
is open.
.TP
.B RGR_SOUND_ALWAYS
Set to 1 to always send roger sound after squelch close, even when no module is
active.
.
.SS Repeater Logic Section
.
A Repeater Logic section contains configuration data for a repeater logic core.
The name of the section, which in the example configuration file is
.BR RepeaterLogic ,
must have a corresponding list item in the GLOBAL/LOGICS config variable for
this logic core to be activated. The name "RepeaterLogic" is not magic.
It could be called what ever you like but it must match the namespace name in
the RepeaterLogic.tcl script. The configuration variables below are those that
are specific for a repeater logic core.
.TP
.B TYPE
The type for a repeater logic core is always
.BR Repeater .
.TP
.B NO_REPEAT
Set this to 1 if you do NOT want SvxLink to play back the incoming audio. This
can be used when the received audio is directly coupled by hardware wiring to
the transmitter. What you win by doing this is that there is zero delay on the
repeated audio. When the audio is routed through SvxLink there is always an
amount of delay. What you loose by doing this is the audio processing done by
SvxLink (e.g. filtering, DTMF muting, squelch tail elimination) and the
ability to use remote receivers.
.TP
.B IDLE_TIMEOUT
The number of seconds the repeater should have been idle before turning the 
transmitter off.
.TP
.B OPEN_ON_1750
Use this configuration variable if it should be possible to open the repeater with a
1750Hz tone burst. Specify the number of milliseconds the tone must be asserted 
before the repeater is opened. Make sure that the time specified is long enough for 
the squelch to have time to open. Otherwise the repeater will open "too soon" and
you will hear an ugly 1750Hz beep as the first thing.
A value of 0 will disable 1750 Hz repeater opening.
.TP
.B OPEN_ON_CTCSS
Use this configuration variable if it should be possible to open the repeater with 
a CTCSS tone (PL). The syntax of the value is tone_fq:min_length. The tone 
frequency is specified in whole Hz and the minimum tone length is specified in 
milliseconds. For examples if a 136.5 Hz tone must be asserted for two seconds for 
the repeater to open, the value 136:2000 should be specified.
.TP
.B OPEN_ON_DTMF
Use this configuration variable if it should be possible to open the repeater with 
a DTMF digit. Only one digit can be specified. DTMF digits pressed when the repeater 
is down will be ignored.
.TP
.B OPEN_ON_SEL5
Use this configuration variable if you want to open your repeater by using a 
selective tone call that is often used in commercial radio networks. 
Example: OPEN_ON_SEL5=03345 opens your repeater only if that sequence has been 
received. You can use sequence lengths from 4 to 25.
.TP
.B CLOSE_ON_SEL5
Use this configuration variable if you want to close your repeater by using a
selective tone call that is often used in commercial radio networks.
Example: CLOSE_ON_SEL5=03345 closes your repeater if that sequence has been
received. You can use sequence lengths from 4 to 25.
.TP
.B OPEN_ON_SQL
Use this configuration variable if it should be possible to open the repeater just by
keeping the squelch open for a while. The value to set is the minimum number of
milliseconds the squelch must be open for the repeater to open.
.TP
.B OPEN_ON_SQL_AFTER_RPT_CLOSE
Activate the repeater on just a squelch opening if there have been no more
than the specified number of seconds since the repeater closed.
.TP
.B OPEN_SQL_FLANK
Determines if OPEN_ON_SQL and OPEN_ON_CTCSS should activate the repeater when
the squelch open or close. If set to OPEN, the repeater will activate and start
retransmitting audio immediately. No identification will be sent. If set to
CLOSE, the repeater will not activate until the squelch close. An
identification will be sent in this case.
.TP
.B IDLE_SOUND_INTERVAL
When the repeater is idle, a sound is played. Specify the interval in
milliseconds between playing the idle sound. An interval of 0 disables the idle
sound.
.TP
.B SQL_FLAP_SUP_MIN_TIME
Flapping squelch suppression is used to close the repeater down if there is
interference on the frequency that open the squelch by short bursts.
This configuration variable is used to specify the minimum time, in
milliseconds, that a transmission must last to be classified as a real
transmission. A good value is in between 500-2000ms.
.TP
.B SQL_FLAP_SUP_MAX_COUNT
Flapping squelch suppression is used to close the repeater down if there is
interference on the frequency that open the squelch by short bursts.
This configuration variable is used to specify the maximum number of consecutive
short squelch openings allowed before shutting the repeater down. A good value
is in between 5-10.
.TP
.B ACTIVATE_MODULE_ON_LONG_CMD
This configuration variable activate a feature that might help users not aware
of the SvxLink command structure. The idea is to activate the specified module
when a long enough command has been received. The typical example is an
EchoLink user that is used to just typing in the node ID and then the
connection should be established right away. Using this configuration variable,
specify a minimum length and a module name. If no module is active and at least
the specified number of digits has been entered, the given module is
activated and the command is sent to it. To be really useful this feature
should be used in cooperation with EXEC_CMD_ON_SQL_CLOSE.

For example, if this configuration variable is set to "4:EchoLink" and the
user types in 9999, the EchoLink module is first activated and then the
command 9999 is sent to it, which will connect to the ECHOTEST server.
.TP
.B IDENT_NAG_TIMEOUT
Tell repeater users that are not identifying to identify themselves.
The number of seconds to wait for an identification, after the
repeater has been activated, is set using this configuration variable.
A valid identification is considered to be a transmission longer than the
time set by the IDENT_NAG_MIN_TIME configuration variable. We don't know
if it's really an identification but it's the best we can do.
Setting it to 0 or commenting it out disables the feature.
.TP
.B IDENT_NAG_MIN_TIME
This is the minimum time, in milliseconds, that a transmission must last to
be considered as an identification. This is used as described in the
IDENT_NAG_TIMEOUT configuration variable.
.
.SS ReflectorLogic
.
The ReflectorLogic is used to connect to an SvxReflector server. The
SvxReflector will distribute all audio to all connected nodes. To actually send
audio to the reflector from a logic core, set up a link between the two logics
using LogicLinking. More than one logic core can be connected.
.TP
.B TYPE
The type for a reflector logic core is always
.BR Reflector .
.TP
.B HOST
The hostname or IP address of the reflector server.
.TP
.B PORT
The TCP/UDP port number used by the server. The client do not need to open any
ports in the firewall. Default: 5300.
.TP
.B CALLSIGN
The callsign of this node. The callsign also serves as the username when
authenticating to the SvxReflector server.
.TP
.B AUTH_KEY
The authentication key, or password, used when authenticating to the
SvxReflector server.
.TP
.B JITTER_BUFFER_DELAY
A jitter buffer is used to prevent gaps in the audio when the network
connection do not provide a steady flow of data. Set this configuration
variable to the number of milliseconds to buffer before starting to process the
audio. Default: 0.
.
.SS QSO Recorder Section
.
The QSO recorder is used to record all received audio to files on disk. All
audio from receivers, modules and logic links are recorded. Announcements are
not recorded.
.TP
.B REC_DIR
Use this configuration variable to specify in which directory to write the
audio files. A good place is /var/spool/svxlink/qso_recorder.
.TP
.B MIN_TIME
If the duration of the recorded content for a file is less then MIN_TIME
milliseconds, the file will be deleted when the file is closed. Default: 0
(empty files will be deleted).
.TP
.B MAX_TIME
Setting this configuration variable will set an upper limit for the file size
of a recording. No more than MAX_TIME seconds of content will be recorded to a
single file. When the maximum time have been reached, the file is closed and
another file is created. Note that it is not the maximum time that the
recording has been active that we are setting a limit for but rather how much
content that have been recorded to the file. If nothing is recorded, the file
can stay open indefinitely. Default: 0 (no limit)
.TP
.B SOFT_TIME
To not get abrupt breaks in recordings it is possible to set a soft break time.
Let's say that MAX_TIME is set to 3600 seconds (one hour). If we set SOFT_TIME
to 300 seconds (five minutes) the QSO recorder try to close the file on a
squelch close somewhere between 55 and 60 minutes. In this way we may avoid
getting transmissions split up between files. Default: 0 (no limit)
.TP
.B MAX_DIRSIZE
Specify the maximum total size in megabytes of the files in the recording
directory. If the limit is exceeded, the oldest files are deleted. The
directory size is checked upon file close so the size may grow temporarily past
the limit with at most the size of one recorded file. Only files which have a
filename starting with "qsorec_" will be considered for deletion. If using an
ENCODING_CMD, make sure that the "qsorec_" prefix is not removed from the
target filename unless you really want the MAX_DIRSIZE feature to skip them.
Default: 0 (no limit)
.TP
.B DEFAULT_ACTIVE
If this configuration variable is set to 1, the QSO recorder will be activated
by default when SvxLink start. Default: 0 (default inactive)
.TP
.B TIMEOUT
If a timeout is specified, the activation state of the QSO recorder will return
to the value specified in the DEFAULT_ACTIVE configuration variable when the
node has been idle for the specified number of seconds. When DEFAULT_ACTIVE is
unset or 0, if the QSO recorder is manually activated it will be automatically
deactivated after the specified amount of time of inactivity.  When
DEFAULT_ACTIVE is set to 1, if the QSO recorder is manually deactivated it will
be automatically activated after the specified amount of time of inactivity.
Default: 0 (no timeout)
.TP
.B QSO_TIMEOUT
Set this configuration variable if you want to close the currently opened file
and open a new one after each QSO. The number of seconds the node should be
idle before closing the file should be specified. Default: 0 (no QSO timeout)
.TP
.B ENCODER_CMD
Specify a command to be executed after a new wav file have been written to
disk. This makes it possible to use an external encoder utility to encode the
wav file to another format. Even though this configuration variable was added
to run an external encoder it could do more complicated things with the file if
needed. A couple of examples would be to transfer the file to another computer
or to send a notification e-mail. If the command line get too complicated it
may be a good idea to write a script instead.

The encoder command will be run under a shell so normal shell operators like
redirects and pipes may be used. The shell specified in the SHELL environment
variable will be used and if not set, /bin/sh will be used. The "\-c" command
line option will be added so the complete command will look something like:
$SHELL \-c "$ENCODER_CMD". A number of %-codes can be included in the command.
They have the following meaning:
.RS
.IP \(bu 4
.BR %f " - The full filename with full path"
.IP \(bu 4
.BR %d " - The directory part (what REC_DIR is set to)"
.IP \(bu 4
.BR %b " - The basename, that is, the filename without path and extension"
.IP \(bu 4
.BR %n " - The filename without path but with extension"
.P
The encoder will be started in the background and it will not be stopped even
if SvxLink exits. It will run in the background until it's done. As long as
SvxLink is running it is monitoring the encoding processes. If a process run
for longer than one hour it will be killed.

Note that SvxLink will never remove the original recording so that have to be
done in the encoder command. Here are a couple of examples:

 ENCODER_CMD=/usr/bin/oggenc \-Q \\"%f\\" && rm \\"%f\\"
.BR
 ENCODER_CMD=/usr/bin/lame \-\-quiet \\"%f\\" \\"%d/%b.mp3\\" && rm \\"%f\\"
.BR
 ENCODER_CMD=/usr/bin/speexenc \\"%f\\" \\"%d/%b.spx\\" 2>/dev/null && rm \\"%f\\"
.BR
 ENCODER_CMD=/usr/bin/opusenc \\"%f\\" \\"%d/%b.opus\\" 2>/dev/null && rm \\"%f\\"
.
.SS Macros Section
.
A macros section is used to declare macros that can be used by a logic core. The
logic core points out the macros section to use by using the MACROS
configuration variable. The name of the MACROS section can be chosen arbitrarily
as long as it match the MACROS configuration variable in the logic core
configuration section. There could for example exist both a
[RepeaterLogicMacros] and a [SimplexLogicMacros] section.
.P
A macro is a kind of shortcut that can be used to decrease the amount of key
presses that have to be done to connect to common EchoLink stations for example.
On the radio side, macros are activated by pressing "D" "macro number" "#". A
macros section can look something like the example below. Note that the module
name is case sensitive.

  [Macros]
  1=EchoLink:9999#
  2=EchoLink:1234567#
  9=Parrot:0123456789#

For example, pressing DTMF sequence "D1#" will activate the EchoLink module and
connect to the EchoTest conference node.
.
.SS Logic Linking
A logic linking configuration section is used to specify information for a link 
between two or more SvxLink logic cores. Such a link can for example be used to 
connect a local repeater to a remote repeater using a separate link transceiver.
The link is activated/deactivated using DTMF commands and/or automatically 
depending on your configuration.  When the link is active, all audio received
by one logic will be transmitted by the other logic(s).
.P
The name of the logic linking section can be chosen freely. In the example 
configuration file, there is a section [LinkToR4]. To use a logic linking 
section in a logic core it must be pointed out by the LINKS configuration 
variable in the GLOBAL section.
Example: GLOBAL/LINKS=LinkToR4
.TP
.B CONNECT_LOGICS
A comma separated list of logic specifications for the logic cores to connect
together. Each logic specification has three parts separated by colons:
<logic name>:<command>:<announcement name>. The "logic name" is the name of
the logic to include in the link. To manually activate or deactivate the link
from the just specified logic, "command" is used. The "announcement name" is
used when announcing link related activities like activation or deactivation.
Both "command" and "announcement name" may be left empty if no manual control
is wanted.
An example config line may look like this:

RepeaterLogic_2m:99:SK3GW,RepeaterLogic_70cm:94:SK3GK

It will include two logics in the link, RepeaterLogic_2m and
RepeaterLogic_70cm. From the 2m side, the link will be activated when the user
send command 991 and deactivated when the user send command 990. Upon
activation, an announcement like "activating link to SK3GW" will be played
back. From the 70cm side the command will be 941 and 940 respectively. The
announcement when activating the link from the 70cm side will be something like
"activating link to SK3GK".
.TP
.B DEFAULT_ACTIVE
The link will be connected automatically during startup of SvxLink if this
configuration variable is set to 1. Also, if a link is manually disconnected by
a user it will be automatically reconnected after some time of inactivity. The
time is specified by setting the TIMEOUT configuration variable. If the
TIMEOUT variable is not set, no automatic reactivation will be done.
.TP
.B TIMEOUT
The number of seconds after which the link will be automatically deactivated
if there have been no activity. If 1 have been specified for DEFAULT_ACTIVE,
this configuration variable will specify after how many seconds the link will
be reactivated after being manually deactivated.
.TP
.B AUTOACTIVATE_ON_SQL
Enter a comma separated list of logics, which should automatically activate
the link if there is activity (e.g. squelch open) in it. One possible
application for this is for example to make the connection of a
microphone/speaker combination (without DTMF encoder) for brief announcements
but without having to constantly listen in.
Example: AUTOACTIVATE_ON_SQL=MicSpkrLogic
.
.SS Local Receiver Section
.
A local receiver section is used to specify the configuration for a receiver
connected to the sound card. In the default configuration file there is a Local
configuration section called
.BR Rx1 .
The section name could be anything. It should match the RX configuration
variable in the logic core where the receiver is to be used. The available
configuration variables are described below.
.TP
.B TYPE
Always "Local" for a local receiver.
.TP
.B RX_ID
A single char uniquely identifying this receiver. The RX identity can for
example be used in the TCL event scripts to get different rogers sounds for
different receivers when using a receiver voter.
.TP
.B AUDIO_DEV
Specify the audio device to use. Normally alsa:plughw:0. Have a look at the
AUDIO DEVICE SPECIFICATIONS chapter for more information.
.TP
.B AUDIO_CHANNEL
Specify the audio channel to use. SvxLink can use the left/right stereo
channels as two mono channels. Legal values are 0 or 1.
.TP
.B SQL_DET
Specify the type of squelch detector to use. Possible values are: VOX, CTCSS,
SERIAL, EVDEV, SIGLEV, PTY, GPIO or HIDRAW.

The VOX squelch detector determines if there is a signal
present by calculating a mean value of the sound samples. The VOX squelch
detector behavior is adjusted with VOX_FILTER_DEPTH and VOX_THRESH. VOX is
actually a bit of a misnomer since it's a "Voice Operated Squelch" and VOX
actually means "Voice Operated Transmitter". However, the term VOX is widely
understood by hams all over the world so we'll stick with it.

The CTCSS squelch detector checks for the presence of a tone with the specified
frequency. The tone frequency is specified using the CTCSS_FQ config variable.
The thresholds are specified using the CTCSS_OPEN_THRESH and CTCSS_CLOSE_THRESH
config variables. Other config variables that effect the CTCSS squelch is:
CTCSS_MODE, CTCSS_SNR_OFFSET, CTCSS_BPF_LOW, CTCSS_BPF_HIGH.

The SERIAL squelch detector use a pin in a serial port to detect if the squelch
is open. This squelch detector can be used if the receiver have an external
hardware indicator of when the squelch is open. Specify which serial port/pin to
use with SERIAL_PORT and SERIAL_PIN.

The EVDEV squelch detector read squelch events from a /dev/input/eventX device.
An example where this could be useful is if you have a USB audio device with
some buttons on it. Some of these devices generate key press events, much like
a keyboard. Specify which /dev/input device node to use using the EVDEV_DEVNAME
config variable. Set which events that should open and close the squelch using
the EVDEV_OPEN and EVDEV_CLOSE config variables.

The GPIO squelch detector read a pin on the GPIO Port. Depending on the level
of the pin, the squelch is switched. A HIGH (3.3V) at the pin set the squelch
to open and a LOW (GND) level will set the squelch to closed.
Specify which squelch pin to use with the GPIO_SQL_PIN configuration variable.
On some devices, like the Orange Pi, you also need to set the GPIO_PATH
configuration variable.

The SIGLEV squelch detector use signal level measurements to determine if the
squelch is open or not. Which signal level detector to use is determined by the
setting of the SIGLEV_DET configuration variable. The open and close
thresholds are set using the SIGLEV_OPEN_THRESH and SIGLEV_CLOSE_THRESH
configuration variables.
If using the NOISE signal level detector note the following. The detector is
not perfect (it's affected by speech) so you will also want to setup
SQL_HANGTIME to prevent it from closing in the middle of a transmission. A
value between 100-300ms is probably what you need. If using this squelch type
in cooperation with a voter, you'll also probably need to setup SQL_DELAY to
get correct signal level measurements. A value of about 40ms seem to be OK.
Also, when using the NOISE signal level detector the input audio must be
unsquelched since silence will be interpreted as a high signal strength.

The PTY squelch expects a very simple protocol over a pseudo-tty device,
created by SvxLink at runtime.  An 'O' over this pty device indicate an open
squelch, a 'Z' is a closed squelch.  Define the slave pty using PTY_PATH (e.g.
PTY_PATH=/tmp/sql) and SvxLink will create a link to the specified path from
it's pseudotty slave device (/dev/pts/X). This can be used by a script to
interface custom devices, modems or other hardware to SvxLink. Look for
nhrcx.pl or trx_pty_ctrl.py for an example.  It is possible to specify the same
PTY for multiple functions (e.g. DTMF, ptt etc) in both TX and RX
configurations. This may be good if there is one script handling all functions.

The HIDRAW squelch supports human interface devices (HID), USB devices
like CM108 soundcard e.g. used in the URI Echolink adapter made by DMK.
.TP
.B SQL_START_DELAY
The squelch start delay is of most use when using VOX squelch. For example, if
the transceiver makes a noise when the transmitter is turned off, that might
trigger the VOX and cause an infinite loop of squelch open/close transmitter
on/off.
Specify the number of milliseconds that the squelch should be "deaf" after
the transmitter has been turned off. 
.TP
.B SQL_DELAY
Specify a delay in milliseconds that a squelch open indication will be delayed.
This odd feature can be of use when using a fast squelch detector in combination
with the signal level detector. A squelch delay will allow the signal level
detector to do its work before an indication of squelch open is sent to the
logic core. A delay might be needed when using the voter to choose among
multiple receivers. A normal value could be somewhere in between 20-100ms.
.TP
.B SQL_HANGTIME
How long, in milliseconds, the squelch will stay open after the detector has
indicated that it is closed. This configuration variable will affect all
squelch detector types. 
.TP
.B SQL_EXTENDED_HANGTIME
At low signal strengths it can be beneficial to use a longer squelch hangtime
so that it is less likely for the squelch to close. This configuration variable
is unset by default. A value of 1000 milliseconds may be a good value to start
out with. To enable the extended squelch hangtime feature, set up the
SQL_EXTENDED_HANGTIME_THRESH variable.
.TP
.B SQL_EXTENDED_HANGTIME_THRESH
At low signal strengths it can be beneficial to use a longer squelch hangtime
so that it is less likely for the squelch to close. This configuration variable
is unset by default. When set to a signal level it will activate the extended
squelch hangtime feature. When the signal strength during a transmission fall
below the set threshold, the extended hangtime will be used. Start out with a
value between 10 to 15. The SQL_EXTENDED_HANGTIME variable is used to set how
long the extended squelch hangtime should be. Make sure that you have
calibrated the signal level detector before turning this feature on. Otherwise
it will not work as expected.
.TP
.B SQL_TIMEOUT
Use this configuration variable to set an upper limit, in seconds, for how
long the squelch is allowed to be open. If the timeout value is exceeded the
squelch is forced to closed. If the squelch close for real, everything is back
to normal. When it opens the next time a squelch open will be signaled.
For example, use this feature to make sure that a faulty receiver cannot block
the system indefinitely.
.TP
.B VOX_FILTER_DEPTH
The number of milliseconds to create the mean value over. A small value will make the vox
react quicker (<200) and larger values will make it a little bit more sluggish. A small
value is often better. 
.TP
.B VOX_THRESH
The threshold that the mean value of the samples must exceed for the squelch to be
considered open. It's hard to say what is a good value. Something around 1000 is probably
a good value. Set it as low as possible without getting the vox to false trigger. 
.TP
.B CTCSS_MODE
This configuration variable set the CTCSS detection method used. These are the
ones to choose from:
.RS
.IP \(bu 4
.BR "0 (Default)"
Will choose the detection mode that is the default in the software. At the
moment this is the "Estimated SNR" mode.
.IP \(bu 4
.BR "1 (Neighbor bins)"
This detection mode will use three narrow frequency bands (~8Hz) to do the
detection. One band is centered around the tone to be detected and then there
are one band above and one below the tone. These bands are used to estimate the
noise floor. This is the detector that have been used in SvxLink for a long
time. It is however rather slow with its detection time of about 450ms.
There is no good reason to use this detector anymore but it is kept
in case the new detector does not work for some hardware setup.
.IP \(bu 4
.BR "2 (Estimated SNR)"
This is a newer detector implementation which have some improvements. The most
notable difference is that it is faster. The mean detection time will be around
200ms. This is the default detection mode if not specified.
This detector will use a larger passband to estimate the noise floor
which make it more stable. The default config use the whole CTCSS passband but
this can be customized using the CTCSS_BPF_LOW and CTCSS_BPF_HIGH config
variables.
.IP \(bu 4
.BR "3 (Estimated SNR+Phase)"
This detector is a bit experimental. It is even faster and more narrow than the
other detection modes. The mean detection time will be something like 150ms.
The detection bandwidth is very narrow and very sharp so that no adjacent
tones will trigger the detector. The price to pay for these improvements is
that is it a bit less sensitive.
.RE
.TP
.B CTCSS_FQ
If CTCSS (PL,subtone) squelch is used (SQL_DET is set to CTCSS), this config
variable sets the frequency of the tone to use. The tone frequency ranges from
67.0 to 254.1 Hz. There actually is nothing that will stop you from setting the
frequency to something outside this range but there is no guarantee that it will
work.
.TP
.B CTCSS_OPEN_THRESH
If CTCSS (PL, subtone) squelch is used (SQL_DET is set to CTCSS), this config
variable sets the required tone level to indicate squelch open. The value is
some kind of estimated signal to noise dB value. If using CTCSS mode 2 or 3 it
is helpful to set up the CTCSS_SNR_OFFSET config variable. This will make the
SNR estimation pretty good. Default threshold is 15dB.
.TP
.B CTCSS_CLOSE_THRESH
If CTCSS (PL, subtone) squelch is used (SQL_DET is set to CTCSS), this config
variable sets the required tone level to indicate squelch close. The value is
some kind of estimated signal to noise dB value. If using CTCSS mode 2 or 3 it
is helpful to set up the CTCSS_SNR_OFFSET config variable. This will make the
SNR estimation pretty good. Default threshold is 9dB.
.TP
.B CTCSS_SNR_OFFSET
This config variable is used when CTCSS_MODE is set to 0, 2 or 3. It will
adjust the estimated SNR value so that it becomes very close to a real SNR
value. This value will have to be adjusted if CTCSS_FQ, CTCSS_MODE,
CTCSS_BPF_LOW or CTCSS_BPF_HIGH changes.
Use the siglevdetcal utility to find out what to set this config variable to.
There is no requirement to set this config variable up. The downside is that
you will then need to experiment more with the CTCSS_OPEN_THRESH and
CTCSS_CLOSE_THRESH config variables to find the correct squelch level.
.TP
.B CTCSS_BPF_LOW
When CTCSS_MODE is set to 0, 2 or 3, this config variable will set the low
cutoff frequency for the passband filter. It normally should not have to be
adjusted but could improve the detector if some interference falls within the
passband (e.g. mains hum). Note however that the more narrow you make the
passband, the less stable the detector will be. You may need to compensate by
increasing the open/close thresholds or by setting up SQL_DELAY and
SQL_HANGTIME. Default is 60Hz.
.TP
.B CTCSS_BPF_HIGH
When CTCSS_MODE is set to 0, 2 or 3, this config variable will set the high
cutoff frequency for the passband filter. It normally should not have to be
adjusted but could improve the detector if some interference falls within the
passband. Note however that the more narrow you make the
passband, the less stable the detector will be. You may need to compensate by
increasing the open/close thresholds or by setting up SQL_DELAY and
SQL_HANGTIME. Default is 270Hz.
.TP
.B SERIAL_PORT
If SQL_DET is set to SERIAL, this config variable determines which serial port should be
used for hardware squelch input (COS - Carrier Operated Squelch).
Note: If the same serial port is used for the PTT, make sure you specify exactly the same
device name. Otherwise the RX and TX will not be able to share the port.
Example: SQL_PORT=/dev/ttyS0 
.TP
.B SERIAL_PIN
If SQL_DET is set to SERIAL, this config variable determines which pin in the
serial port that should be used for hardware squelch input (COS - Carrier
Operated Squelch). It is possible to use the DCD, CTS, DSR or RI pin. If
inverted operation is desired, prefix the pin name with an exclamation mark
(!).

Example: SQL_PIN=!CTS
.TP
.B SERIAL_SET_PINS
Set the specified serial port pins to a static state. This can be good if using
a pin for reference voltage or if a pin have to be in a certain state to not
interfere with the operation of some equipment. There are two pins that are
possible to use, RTS and DTR. If prefixed with an exclamation mark (!), the
pin will be cleared and if not it will be set.

Example: SERIAL_SET_PINS=RTS!DTR will set RTS and clear DTR.
.TP
.B EVDEV_DEVNAME
Specify which /dev/input device node to use for the EVDEV squelch detector.
To find out which device node and event codes to use, install the evtest
utility. Find a candidate device node under /dev/input/ or /dev/input/by-id/
and try the evtest utility on it. Press some keys on the device you want to
read events from. If you're in luck, events will be printed on the screen.
.TP
.B EVDEV_OPEN
Use the evtest utility, as described above, to find out type, code and
value for the event you want to use to open the squelch. For example if
type is 1, code is 163 and value is 1, set this config variable to
1,163,1.
.TP
.B EVDEV_CLOSE
Use the evtest utility, as described above, to find out type, code and
value for the event you want to use to close the squelch. For example if
type is 1, code is 163 and value is 0, set this config variable to
1,163,0. If you set the same type,code,value combination for both
EVDEV_OPEN and EVDEV_CLOSE, that event will toggle the squelch.
.TP
.B GPIO_PATH
Use this configuration variable to set the path to the sys control devices for
GPIO.  This normally is /sys/class/gpio but on some hardware, like the Orange
Pi, the path is /sys/class/gpio_sw.
.TP
.B GPIO_SQL_PIN
If SQL_DET is set to GPIO this configuration variable is used to choose which
GPIO pin to use for squelch input. The most common name is gpio<number>, like
gpio4. Some GPIO drivers use more complex names, like gpio33_pe11. If inverted
operation is desired, prefix the pin name with an exclamation mark (!).

Example: GPIO_SQL_PIN=!gpio4
.TP
.B SIGLEV_DET
Choose which type of signal level detector to use. The available choices are:
"NONE", "NOISE", "TONE", "AFSK" or "SIM". Depending on other configuration
there may be more choices available. For example, if a Ddr receiver is used
there will also be a DDR signal level detector available.  The  signal level
detector is only needed when using multiple receivers in a voter configuration
or when using the SIGLEV squelch type.

Type NONE disable the signal level detector. This may be used if no signal
level detector is needed.

Type NOISE use a bandpass filter in the range of 5 - 5.5kHz
(CARD_SAMPLE_RATE >= 16000) or a high-pass filter at 3.5kHz
(CARD_SAMPLE_RATE = 8000) to estimate the amount of noise present on the
signal. If the passband contain a small amount of energy, a strong signal is
assumed. If the passband contain more energy, a weaker signal is assumed.
The noise detector must be calibrated for the receiver and audio levels you
use. This is done using the SIGLEV_SLOPE and SIGLEV_OFFSET configuration
variables. See chapter CALIBRATING THE SIGNAL LEVEL DETECTOR below for more
information.

Type TONE is not really a signal level detector but rather
a transport mechanism for getting signal level measurements from a remote
receiver site, linked in via RF, to the main SvxLink site.
It is using ten tones, one for each signal level step, in the high audio
frequency spectrum (5.5 - 6.4kHz, 100Hz step) to indicate one of ten signal
levels.  Only the receiving part have been implemented in SvxLink at the
moment. On the remote receiver side an Atmel AVR ATmega8 is used to map the
signal level voltage to tone frequencies.
Use the TONE_SIGLEV_MAP configuration variable to map each tone to a 
corresponding signal level value in between 0 - 100.

Type AFSK is like the TONE detector really a transport mechanism. Signal level
values are transmitted using Audio Frequency Shift Keying, AFSK, over the
receiver uplink channel from a remote receiver site. AFSK reception must have
been enebled by setting OB_AFSK_ENABLE=1 and also optionally IB_AFSK_ENABLE=1.

Type SIM is a simulated signal level detector that can be used to debug
problems in the SvxLink software. Use the SIGLEV_MIN, SIGLEV_MAX,
SIGLEV_DEFAULT, SIGLEV_TOGGLE_INTERVAL and SIGLEV_RAND_INTERVAL configuration
variables to configure the simulator.
.TP
.B HID_DEVICE
This parameter defines the device your hidraw adapter is connected to. This 
port is created by the linux/hidraw driver.
e.g. HID_DEVICE=/dev/hidraw3
.TP
.B HID_SQL_PIN
Define the pin your hardware squelch (from RX) is connected to. Valid values
are VOL_UP, VOL_DN, MUTE_PLAY or MUTE_REC.

Example: HID_SQL_PIN=VOL_UP
.TP
.B SIGLEV_SLOPE
The slope (or gain) of the signal level detector. See chapter CALIBRATING THE
SIGNAL LEVEL DETECTOR below for more information.
.TP
.B SIGLEV_OFFSET
The offset of the signal level detector. See chapter CALIBRATING THE SIGNAL
LEVEL DETECTOR below for more information.
.TP
.B SIGLEV_BOGUS_THRESH
This configuration variable set an upper threshold for the estimated signal
level when using the noise signal level detector.  If the estimation goes over
the given threshold, a signal level of 0 will be reported. This can be used as
a workaround when using a receiver with squelched audio output. When the
squelch is closed, the receiver audio is silent. The signal level estimator
will interpret this as a very strong signal. Setting up the bogus signal level
threshold will counteract this behavior but a better solution is to use
unsquelched audio if possible.

By default this feature is disabled. If enabling it, start with a value
somewhere around 120.
.TP
.B TONE_SIGLEV_MAP
This configuration variable is used to map tones to signal level values when
SIGLEV_DET=TONE. It is a comma separated list of ten values in the 0 - 100
range. The first value map to the 5500Hz tone, the second to the 5600Hz tone
and so on. The last value map to the 6400Hz tone.
What levels the tones should be mapped to depends on the tone sender
implementation. The default tone map is 10,20,30...,100.

The Atmel AVR processor used by the author have a reverse mapping so
that the first tone (5500Hz) indicate the highest signal strength and the
last tone (6400Hz) indicate the lowest signal strength. It is also not linear
since it's more important to have fine measurement granularity in the lower
signal strength range. This is how the mapping look for the AVR: 
100,84,60,50,37,32,28,23,19,8.
.TP
.B SIGLEV_OPEN_THRESH
This is the squelch open threshold for the SIGLEV squelch detector.
If using the NOISE signal level detector, make sure to first calibrate the
signal level detector using the SIGLEV_SLOPE and SIGLEV_OFFSET configuration
variables. The signal level detector should normally be calibrated so that full
signal strength is 100 and no signal is 0. Depending on your background noise
level a good value for this configuration variable is between 5 and 20.
.TP
.B SIGLEV_CLOSE_THRESH
This is the squelch close threshold for the SIGLEV squelch detector.
If using the NOISE signal level detector, make sure to first calibrate the
signal level detector using the SIGLEV_SLOPE and SIGLEV_OFFSET configuration
variables. The signal level detector should normally be calibrated so that full
signal strength is 100 and no signal is 0. Depending on your background noise
level a good value for this configuration variable is between 1 and 10.
.TP
.B SIGLEV_MIN
The minimum signal level used by SIM signal level detector.
.TP
.B SIGLEV_MAX
The maximum signal level used by SIM signal level detector.
.TP
.B SIGLEV_DEFAULT
The default signal level set on startup by the SIM signal level detector.
.TP
.B SIGLEV_TOGGLE_INTERVAL
The interval, in milliseconds, that the SIM signal level detector will use to
toggle between the maximum and the minimum signal levels.
.TP
.B SIGLEV_RAND_INTERVAL
The interval, in milliseconds, that the SIM signal level detector will use
between randomizing a new signal level value. At each interval, the simulator
will randomly either increase or decrease the signal level with one step.
.TP
.B DEEMPHASIS
Apply a deemphasis filter on received audio. The deemphasis filter is used when
taking audio directly from the detector in the receiver, like when using a 9k6
packet radio connector. If not using a deemphasis filter the high frequencies
will be amplified resulting in a very bright (tinny) sound.
.TP
.B SQL_TAIL_ELIM
Squelch tail elimination is used to remove noise from the end of a received
transmission. This is of most use when using CTCSS or SIGLEV squelch with
unsquelched input audio. A normal value is a couple of hundred milliseconds.
Note that the audio will be delayed by the same amount of milliseconds. This
does not matter much for a simplex link but for a repeater the delay might be
annoying since you risk hearing the end of your own transmission.
.TP
.B PREAMP
The incoming signal will be amplified by the specified number of dB. This can be
used as a last measure if the input audio level can't be set high enough on the
analogue side. A value of 6dB will double the signal level. Note that this is a
digital amplification. Hence it will reduce the dynamic range of the signal so
usage should be avoided if possible. It's always better to correct the audio
level before sampling it.
.TP
.B PEAK_METER
This is a help to adjust the incoming audio level. If enabled it will output a
message when distortion occurs. To adjust the audio level, first open the
squelch. Then increase the audio level until warning messages are printed.
Decrease the audio level until no warning messages are printed. After the
adjustment has been done, the peak meter can be disabled. 0=disabled, 1=enabled.
.TP
.B DTMF_DEC_TYPE
Specify the DTMF decoder type. Set it to
.B INTERNAL
to use the internal software
DTMF decoder. To use the S54S interface featuring a hardware DTMF decoder, set
it to
.BR S54S .
To control it over a pseudo tty device set it to
.BR PTY .
Setting it to PTY will install the PTY dtmf decoder. SvxLink creates a symlink
linked to a slave pty device on runtime. The name has to be defined with
DTMF_PTY.
If AFSK reception is enabled using OB_AFSK_ENABLE/IB_AFSK_ENABLE, remotely
decoded DTMF digits may be received by setting this configuration variable to
.BR AFSK .
.B NONE
or commenting it out will disable DTMF detection.
.TP
.B DTMF_MUTING
Mute the audio during the time when a DTMF digit is being received. Note that
the audio will be delayed 75ms to give the DTMF detector time to do its work.
This does not matter much on a simplex link but on a repeater it could be
annoying since you will hear the last 75 milliseconds of your own transmission.
To counteract the added delay one can set up the SQL_TAIL_ELIM configuration
variable to at least 75 milliseconds.
Legal values for DTMF_MUTING are 0=disabled, 1=enabled.
.TP
.B DTMF_HANGTIME
This configuration variable can be used if the DTMF decoder is too quick to
indicate digit idle. That does not matter at high signal strengths but for
weaker signals and mobile flutter it's not good at all. Each DTMF digit will
be detected multiple times.
Using this configuration variable, the time (ms) a tone must be missing to be
indicated as off can be extended. Setting this value too high will cause the
decoder to be a bit sluggish and it might consider two digits as one.
The hang time only affect consecutive digits of the same value (e.g. 1 1).
If a detected digit differs from the previously detected digit (e.g 1 2), the
hang time is immediately canceled and the detected digit is considered as a
new one. A good default value is 50-100ms.
.TP
.B DTMF_SERIAL
When using an external hardware DTMF decoder this config variable is used to
specify a serial port (e.g. /dev/ttyS0).
.TP
.B DTMF_PTY
When using the PTY DTMF "decoder" this configuration variable will set the path
to the PTY slave softlink that the external interface script use to communicate
to SvxLink. Over this softlink a very simple communication protocol is used to
notify SvxLink about received DTMF digits: 0-9, A-F, *, #. "E" is the same as
"*" and "F" is the same as "#". Sending a digit tell SvxLink when it starts. To
tell SvxLink that the digit has ended, send a space character.

The PTY DTMF "decoder" can be used by an external script to interface custom
devices, modems or other hardware to SvxLink. Look for nhrcx.pl or
trx_pty_ctrl.py for an example.

It is possible to specify the same PTY for multiple functions (e.g. squelch,
ptt etc) in both TX and RX configurations. This may be good if there is one
script handling all functions.

Example: /tmp/rx1_dtmf.
.TP
.B DTMF_MAX_FWD_TWIST
DTMF use two tones to encode digits 0-9, A-F. These two tones should normally
have the sample amplitude. The difference in amplitude is called twist. Forward
twist is when the higher frequency tone is lower in amplitude than the lower
frequency tone. According to the standards, 8dB forward twist should be allowed.
Some transmitters do not correctly modulate the DTMF tones to get zero twist.
The most common situation is that the forward twist is too large. Increasing
this configuration variable above 8dB might allow DTMF from these transmitters
to be detected. When doing this, the DTMF detector will be more sensitive to
noise and might cause more false triggers.
.TP
.B DTMF_MAX_REV_TWIST
DTMF use two tones to encode digits 0-9, A-F. These two tones should normally
have the sample amplitude. The difference in amplitude is called twist. Reverse
twist is when the lower frequency tone is lower in amplitude than the higher
frequency tone. According to the standards, 4dB reverse twist should be allowed
but SvxLink will allow 6dB by default.  The most common reason for getting
reverse twist is a bad de-emphasis filter or that none at all is used, like
when taking audio directly from the FM discriminator. Have a look at the
DEEMPHASIS configuration variable before starting to modify this configuration
variable.
.TP
.B DTMF_DEBUG
Set to 1 to continuously print software DTMF decoder decision parameters. This
should only be used for a short while to pinpoint problems with the DTMF
decoding since it will print one row of analysis parameters 100 times per
second. The following parameters are printed.
.RS
.IP \(bu 4
.BR pwr " - The power in the audio signal. Must be over about -50dB."
.IP \(bu 4
.BR q " - Quality. Should be close to 1.00 for a good detection."
If the signal is strong but the value is low anyway, the signal probably is
distorted for some reason. The input audio level may be too high for example.
.IP \(bu 4
.BR twist " - The amplitude difference between the two tones."
Should be around 0dB, which means the tones should ideally be of the same
strength. By default, values between -6dB to +8dB are accepted but the
thresholds can be set using the DTMF_MAX_FWD_TWIST and DTMF_MAX_REV_TWIST
configuration variables.
.IP \(bu 4
.BR rowq " - Quality of the row (low group) tone. Should be close to one."
.IP \(bu 4
.BR colq " - Quality of the column (high group) tone. Should be close to one."
.IP \(bu 4
.BR digit " - The digit mapped to the two detected tones."
.IP \(bu 4
.BR row3rd " - The row tone relation to its third overtone."
Should be close to zero. If it's not, the signal is probably distorted.
.IP \(bu 4
.BR col3rd " - The column tone relation to its third overtone."
Should be close to zero. If it's not, the signal is probably distorted.
.IP \(bu 4
.BR im " - The relation of the two tones to their intermodulation product."
Should be close to zero. If it's not, the signal is probably distorted.
.RE
.TP
.B 1750_MUTING
Mute the audio during a call tone of 1750Hz is received. Note that
the audio will be delayed 75ms to give the tone detector time to do its work.
This does not matter much on a simplex link but on a repeater it could be
annoying since you will hear the last 75 milliseconds of your own transmission.
To counteract the added delay one can set up the SQL_TAIL_ELIM configuration
variable to at least 75 milliseconds.
Legal values for 1750_MUTING are 0=disabled, 1=enabled.
.TP
.B SEL5_TYPE
Define here your selective tone call system. You have the choice of the 
following types: ZVEI1, ZVEI2, ZVEI3, PZVEI, PDZVEI, DZVEI, CCITT, EEA, CCIR1,
CCIR2, NATEL, EURO, VDEW, AUTO-A, MODAT, PCCIR and EIA. Only one system can be
used at the same time. Please take into consideration that some Sel5 standards
are using the same or similar tones so it may have some unwanted effects if
you define ZVEI1 for SvxLink and a (e.g.) ZVEI3 sequence is received.
.TP
.B SEL5_DEC_TYPE
At the moment only SEL5_DEC_TYPE=INTERNAL is valid. Maybe we have support for
some external tone detectors later. To disable SEL5 tone decoding, specify
NONE or just comment the configuration variable out.
.TP
.B RAW_AUDIO_UDP_DEST
Setting this configuration variable makes it possible to stream the raw audio
from the sound device to an UDP socket. The sample format is the one used
internally in SvxLink, that is each sample is represented by a 32 bit float.
The sample rate is the same as the one chosen for the audio device.
The destination is specified as ip-address:port.

Example: RAW_AUDIO_UDP_DEST=127.0.0.1:10000
.TP
.B OB_AFSK_ENABLE
Set to 1 to enable reception of metadata like signal level measurements, DTMF
digits and tone detections via out-of-band (OB) AFSK. The out-of-band AFSK is
transmitted above the voice band so that it is possible to transmit AFSK bursts
at the same time as someone is speaking. The AFSK bursts are filtered out
before the audio is handed on to the next stage so normal users should never
hear the AFSK bursts. The AFSK feature is typically used on a remote receiver
uplink. The protocol used is SvxLink specific. Data is transmitted in 300Bd
with a shift of 170Hz and a center frequency of 5500Hz. The RemoteTrx
application have the capability to transmit this protocol.
.TP
.B OB_AFSK_VOICE_GAIN
To be able to send both voice and AFSK at the same time it may be necessary to
lower the level of the voice audio as to not overdrive the transmitter. This is
compensated in the link receiver by amplifying the voice audio back to its
original level. This configuration variable should thus be set to the negated
value of the same configuration variable in the transmitter section of the
transmitting RemoteTrx. If it's set to -6dB in the transmitter configuration it
should be set to 6dB here.
.TP
.B IB_AFSK_ENABLE
Set to 1 to enable reception of an initial signal level measurement via in-band
(IB) AFSK. This is used in cooperation with the out-of-band AFSK feature to
quickly transfer a signal level measurement to get the squelch opened. The
in-band AFSK is transmitted in the voice band and can thus use the higher
baudrate of 1200Bd. Since it's only transmitted when the squelch is closed the
end user will not hear the AFSK burst. The AFSK feature is typically used on a
remote receiver uplink. The protocol used is SvxLink specific. Data is
transmitted in 1200Bd with a shift of 1000Hz and a center frequency of 1700Hz.
The RemoteTrx application have the capability to transmit this protocol.
.TP
.B CTRL_PTY
Set this configuration variable to the path of a PTY to use for controlling a
receivers frequency and modulation. This can be used to interface a receiver to
SvxLink using a translation script, like trx_pty_ctrl.py. To set the receive
frequency, SvxLink will send the sequence "f<frequency>;". The frequency will
be in Hz, e.g. f145550000; will be sent to set the receiver to 145.550MHz.

To set the modulation the command is "m<modulation>;". Look at the
documentation of the MODULATION configuration variable to see which modulations
that are available. To set "normal" 25kHz channel spaced FM the command would
be mFM;.

It is possible to specify the same PTY for multiple functions (e.g. squelch,
ptt etc) in both TX and RX configurations. This may be good if there is one
script handling all functions.
.
.SS Ddr Receiver Section
.
A special kind of local receiver is the Digital Drop Receiver (DDR). It will
use either the rtl_tcp utility or a direct USB connection to interface to a
RTL2832U based DVB-T USB dongle and use that as a wide-band receiver. These USB
dongles can be bought cheaply from an Internet shop (~$10). The radio
performance may not be great but better than one might think. Usage as a cheap
local coverage receiver or as a link receiver may work very well.

One big advantage of using a wide-band receiver is that it is possible to
monitor more than one narrow band channel at a time. The only limit is the CPU
power and the bandwidth of the wide-band tuner. You probably need a Pentium4 or
better to fulfill the CPU demands.

Getting the DVB-T dongle running is out of scope for this document but what
you absolutely need to do is to find out the frequency error on your specific
dongle. When you have figured out what the frequency error is, set up the
FQ_CORR configuration variable in the wide-band receiver configuration section.

The rtl_tcp utility is in a package named similar to something like rtl-sdr.
When you have the rtl-sdr stuff installed, just start rtl_tcp. No command line
arguments are needed. Then configure a Ddr receiver in SvxLink. All
configuration variables that are available for an ordinary local receiver is
also available for a Ddr receiver, except the audio device related ones which
are just ignored. The following configuration variables are available in
addition to the ordinary ones.
.TP
.B FQ
The narrow-band channel frequency to tune to.
.TP
.B MODULATION
The modulation used on the channel. Legal values are: "FM" (two-way radio
frequency modulation), "NBFM" (two-way radio narrow frequency modulation),
"WBFM" (broadcast wide-band frequency modulation), "AM" (two-way radio amplitude
modulation), "NBAM" (two-way radio narrow band amplitude modulation), "USB"
(Upper Sideband), "LSB" (Lower Sideband), "CW" (Continuous Wave, e.g. Morse),
"WBCW" (CW wide).
.TP
.B WBRX
The configuration section for the wide-band receiver to connect this DDR to.
See "wide-band Receiver Section" below.
.TP
.B SIGLEV_DET
For a Ddr there also is a special signal level detector available, DDR, that
will measure the RF power before demodulation. This is much more reliable than
estimating the signal power through the audio which is normally done in SvxLink.
The drawback is that the Ddr signal level is not completely comparable to the
ordinary SvxLink signal level measurements since it have a larger dynamic
range. Set SIGLEV_DET=DDR to activate the Ddr signal level detector.
.
.SS Wide-band Receiver Section
.
A wide-band receiver section is used to configure access to a wide-band receiver
which can be used by a Digital Drop Receiver (DDR), described above, to handle
multiple narrow-band channels using the same hardware. The only hardware
supported at the moment is RTL2832U based DVB-T USB dongles. SvxLink access the
dongle directly via USB or through the rtl_tcp utility, which make the dongle
available on a TCP network port. The following configuration variables are
available:
.TP
.B TYPE
The type of wide-band receiver used. The only supported values right now are
"RtlTcp" and "RtlUsb".
.TP
.B DEV_MATCH
When using RtlUsb, this configuration variable is used to select the dongle to
use if there are multiple dongles connected to the computer. When looking for
dongles, SvxLink will try to match the string given in this configuration
variable in different ways. First, if it's a digit, a match against the device
index is tried. The device index is just a number, zero and up, that is given
to a dongle when it's inserted.

If the device index does not match, a match against the beginning, end or the
whole serial number will be tried.

Default: 0 (first device found)
.TP
.B HOST
The name of the host that the rtl_tcp utility is running on (Default:
localhost).
.TP
.B PORT
The TCP port that rtl_tcp is listening on (Default: 1234).
.TP
.B SAMPLE_RATE
The sample rate used by the dongle. Legal values are 960000 and 2400000
(Default: 960000).
.TP
.B FQ_CORR
This is probably the most important configuration variable. Most dongles are
far off in frequency so they need to be calibrated. Calibrating the dongle can
be done in multiple ways. The recommended way is to use the devcal utility that
is distributed along with SvxLink. The calibration procedure is described in
the devcal (1) manual page.

The end result should be a correction value for how far off the dongle is in
frequency counted in parts per million (PPM). That is, how many Hz per MHz is
the tuner off by. Typical values are in the range -100 to 100.
.TP
.B CENTER_FQ
The frequency, in Hz, that the wide-band tuner should be placed at. This
configuration variable should normally be left unset since SvxLink will try to
place the wide-band tuner to cover all set up Ddr frequencies. SvxLink will also
try to avoid placing a Ddr on the center frequency of the wide-band spectrum
since there is usually some noise there. Only use this configuration variable
if you need to override the automatic placement for some reason.
.TP
.B XVRTR_OFFSET
If a transverter is used, this configuration variable can be set to the
frequency offset that the transverter introduce. The frequency set here will be
added to the center frequency of the wide-band receiver.
.TP
.B GAIN
If unset, automatic gain is used. Do not use automatic gain control if using
the DDR signal level detector. That may mess up the measurements. Finding a
good gain setting may be hard. Too little and you will not hear the signals you
want to hear. Too much and the tuner will be driven into distortion. One way to
decide the maximum usable gain is to use the PEAK_METER explained below.  When
there are no distortion warning messages printed or just a single one now and
then you have found the max gain. You should probably back at least one step
down from this value. If the signals you want to receive are very strong, set
the gain as low as possible.

What gain values that are available is tuner dependent. SvxLink will print the
available gain values when it establishes the connection to the tuner. Typical
values are in the range -10 to 50dB.
.TP
.B PEAK_METER
If PEAK_METER is set to 1, a warning will be printed every time the tuner is
driven into distortion. If it happens too often the gain should be lowered.  At
most, one warning per second will be printed.
.
.SS LocalSim Receiver Section
.
A simulated local receiver can be used to debug problems in the SvxLink software.
The only thing that this very simple simulator does is to play a tone. The
generated tone can be controlled using some configuration variables.
.TP
.B SIM_WAVEFORM
Set the waveform to use; SIN=sine wave, SQUARE=square wave.
.TP
.B SIM_TONE_FQ
Set the frequency of the tone in Hz.
.TP
.B SIM_TONE_PWR
Set the tone power in dB. 0dB corresponds to the power in a full-scale sine
wave.
.
.SS Voter Section
.
Receiver type "Voter" is a "receiver" that combines multiple receivers and
selects one of them to take audio from when the squelch opens. Which receiver to
use is selected directly after squelch open. It is possible to set up a voting
delay which will make the voter wait a while before choosing which RX to use.
This will give all receivers some time to report their signal strengths.
After the initial choice have been made a periodic check is done to see if any
of the other receivers receive a stronger signal.
In the default configuration file there is a voter section called
.BR Voter .
.TP
.B TYPE
Always "Voter" for a voter.
.TP
.B RECEIVERS
Specify a comma separated list of receivers that the voter should use.
Optionally the receiver name may be followed by a colon and a squelch delay
value. This can be used to adjust the voting delay for receivers that always
are slower to open for some reason. The delay value given will be subtracted
from the voting delay if the receiver is the first one to open.

The usage of the delay value is best illustrated with an example.  Let's say we
have three receivers where two of the receivers take at most 100ms to report
signal level and one receiver requires 300ms. We then need to set the
VOTING_DELAY to something like 350ms so as to be sure that all receivers get a
chance to report their signal level measurement. If only the slow receiver
opens there will be a total delay of 300+350=650ms. This is unnecessarily long
since the other two receivers should have reported their signal strength way
earlier. It's thus safe to shorten the voting delay for the slow receiver, so
we do this: RECEIVERS=FastRx1,FastRx2,SlowRx:200. The total squelch open delay
will now be 100+350=450ms for the fast receivers and 300+350-200=450ms for the
slow receiver. That is, all receivers are now equally fast.

Example: RECEIVERS=Rx1,Rx2:200,Rx3
.TP
.B VOTING_DELAY
Specify the delay in milliseconds that the voter will wait after the first
squelch open detection until the decision of which receiver to use is made. This
time must be set sufficiently high to allow all receivers to calculate and
report the signal level. Incoming audio and DTMF digits will be buffered for all
receivers during the delay time so nothing will be lost, but of course the audio
will be delayed the specified amount of time. This is most noticeable when using
a repeater logic. Use the BUFFER_LENGTH configuration variable to adjust the
buffer length.
The default voting delay is 0.
.TP
.B BUFFER_LENGTH
Use this configuration variable to adjust the length of the voting delay buffer.
If not specified, the buffer length will be the same as the voting delay. When
using the voter with a repeater logic, try to keep this variable at 0 to reduce
the latency. Only increase it if you feel audio is lost in the beginning of
transmissions.
.TP
.B REVOTE_INTERVAL
This is the interval time in milliseconds with which the voter will check if
another receiver is receiving a stronger signal. If that is the case, a
receiver switch will be initiated.
Default is 1000 milliseconds.
.TP
.B HYSTERESIS
The hysteresis setting will prevent the voter from switching back and forth
between two receivers that are equal in signal strength. For a switch to occur,
the other receivers signal strength must exceed the current receivers signal
strength by the percent specified in this configuration variable. So if the
hysteresis is set to 50% and the received signal strength on the current
receiver is 40, a signal strength of 40*1.5=60 is required on another receiver
to initiate a switch. At squelch open, if the received signal strength plus
hysteresis is larger than 100, the voting delay will be skipped.
The default hysteresis is 50 percent.
.TP
.B RX_SWITCH_DELAY
When a receiver switch is initiated by the voter, it will wait the number of
milliseconds specified in this configuration variable before actually
performing the switch. The switch will only occur if the other receivers
signal strength is still higher.
Default is 500 milliseconds.
.TP
.B SQL_CLOSE_REVOTE_DELAY
The voter will wait the number of milliseconds specified in this config
variable after a squelch close before voting in another receiver. There are two
reasons for using this delay. The first is to prevent the voter from going into
idle state immediately when the squelch close for a fluttery signal. If it goes
to idle, the procedure with voting delay may cause longer dropouts than
necessary.  The second reason to use this config variable is if different
receivers have different hang times (explicitly or implicitly). If both a slow
and fast receiver is receiving the same signal and the faster is currently
chosen, when the PTT is released the slower receiver will be voted before
closing.  This will cause a double squelch tail and double roger beep.
Default is 500 milliseconds.
.TP
.B COMMAND_PTY
Specify the path to a PTY that can be used to control the voter from
the operating system. Available commands:
.RS
.IP \(bu 4
.BR "ENABLE rx_name" " - Enable the given receiver"
.IP \(bu 4
.BR "DISABLE rx_name" " - Disable the given receiver"
.P
Commands can be issued using a simple echo command from the shell. Example:
echo "DISABLE Rx1" >/dev/shm/voter_ctrl
.
.SS Networked Receiver Section
.
A networked receiver section is used to specify the configuration for a receiver
connected through a TCP/IP network. In the default configuration file there is a
networked receiver configuration section called
.BR NetRx .
The section name could be anything. It should match the RX configuration
variable in the logic core where the receiver is to be used. The available
configuration variables are described below. How to use a networked receiver is
further described in the
.BR remotetrx (1)
manual page.
.TP
.B TYPE
Always "Net" for a networked receiver.
.TP
.B HOST
The hostname or IP address of the remote receiver host.
.TP
.B TCP_PORT
The TCP port that RemoteTrx listen on. The default is 5210.
.TP
.B LOG_DISCONNECTS_ONCE
Set this configuration variable to 1 to suppress logging of multiple disconnect
messages in a row, like when there is no RemoteTrx running on the other side.
Thus, failed reconnect attempts will not be logged at all. This may be of use
if a RemoteTrx is missing for a long time or if it's only used from time to
time. The default is 0 which means that all reconnect attempts will be logged.
.TP
.B AUTH_KEY
This is the authentication key (password) to use to connect to the RemoteTrx
server. The same key have to be specified in the RemoteTrx configuration.
If no key is specified in the RemoteTrx config, the login will be
unauthenticated. A good authentication key should be 20 characters long.
If the same RemoteTrx is used for both RX and TX, the same key must be
specified in the RX as well as in the TX configuration section.
The key will never be transmitted over the network. A HMAC-SHA1
challenge-response procedure will be used for authentication.
.TP
.B CODEC
The audio codec to use when transferring audio from this remote receiver.
Available codecs are: RAW (512kbps), S16 (256kbps), GSM (13.2kbps), SPEEX
(8-25kbps), OPUS (8-64kbps). These are raw bit-rate values. There will be some
overhead added to this so the real bit-rates on the wire are a little bit
higher. The OPUS codec is the most modern one and it also have the best
quality for a given bit-rate.
.TP
.B SPEEX_ENC_FRAMES_PER_PACKET
Speex encoder setting. Each Speex frame contains 20ms audio. If using a low
bit-rate configuration, the network overhead will be quite noticeable if sending
each frame in its own packet. One way to lower the overhead is to send multiple
frames in each network packet. The drawback with doing this is that you get
more delay. If setting this option to something like 4 (default), the delay
will be about 4x20=80ms.
.TP
.B SPEEX_ENC_QUALITY
Speex encoder setting. Specify the encoder quality using a number between 0-10.
Lower values give poorer quality and lower bit-rates.
.TP
.B SPEEX_ENC_BITRATE
Speex encoder setting. Specify the bit-rate to use. Speex will snap to the
nearest lower possible bit-rate. Possible values range from 2150 to 24600 bps.
You should probably not specify quality at the same time as bit-rate. Not sure
though...
.TP
.B SPEEX_ENC_COMPLEXITY
Speex encoder setting. The complexity setting (0-10) tells the encoder how
much CPU time it should spend on doing a good job. The difference in SNR between
the lowest and highest value is about 2dB. Set it as high as possible without
overloading the CPU on the encoding computer (check CPU usage using command
"top").
.TP
.B SPEEX_ENC_VBR
Speex encoder setting. Enable (1) or disable (0) variable bit-rate encoding. If
enabled, the encoder will try to keep a constant quality by increasing the
bit-rate when needed.
.TP
.B SPEEX_ENC_VBR_QUALITY
Speex encoder setting. The quality (0-10) to use in variable bit-rate mode.
.TP
.B SPEEX_ENC_ABR
Speex encoder setting. The average bit-rate encoding will try to keep a target
bit-rate by continuously adjusting the quality. This configuration variable
specify the target bit-rate and enable ABR. It also need to have VBR enabled so
don't force it to off.
.TP
.B SPEEX_DEC_ENHANCER
Speex decoder setting. Enable (1) or disable (0) the perceptual enhancer in the
decoder.
Perceptual enhancement is a part of the decoder which, when turned on, attempts
to reduce the perception of the noise/distortion produced by the
encoding/decoding process. In most cases, perceptual enhancement brings the
sound further from the original objectively (e.g. considering only SNR), but in
the end it still sounds better (subjective improvement).
.TP
.B OPUS_ENC_FRAME_SIZE
Opus encoder setting. Specify how large, in milliseconds, each audio packet
should be. Default: 20ms.
.TP
.B OPUS_ENC_COMPLEXITY
Opus encoder setting. The complexity setting (0-10) tells the encoder how
much CPU time it should spend on doing a good job. Set it as high as possible
without overloading the CPU on the encoding computer (check CPU usage using
command "top"). Default: 10.
.TP
.B OPUS_ENC_BITRATE
Opus encoder setting. This is the bit-rate that the encoder will encode for.
Rates from about 8000 to 64000 bits per second are meaningful but the codec
can handle from like 2500 to 512000 bps. Default: 20000bps.
.TP
.B OPUS_ENC_VBR
Opus encoder setting. Enable (1) or disable (0) variable bit-rate encoding. If
enabled, the encoder will try to keep a constant quality by increasing the
bit-rate when needed and decrease it when the quality can be assured with a
lower bit-rate. The target average bit-rate is the one set by OPUS_ENC_BITRATE.
Default: 1.
.
.SS Local Transmitter Section
.
A local transmitter section is used to specify the configuration for a local
transmitter. In the default configuration file there is a configuration section
called
.BR Tx1 .
The section name could be anything. It should match the TX configuration
variable in the logic core where the transmitter is to be used. The available
configuration variables are described below.
.TP
.B TYPE
Always "Local" for a local transmitter.
.TP
.B AUDIO_DEV
Specify the audio device to use. Normally alsa:plughw:0. Have a look at the
AUDIO DEVICE SPECIFICATIONS chapter for more information.
.TP
.B AUDIO_CHANNEL
Specify the audio channel to use. SvxLink can use the left/right stereo
channels as two mono channels. Legal values are 0 or 1.
.TP
.B PTT_TYPE
Use this configuration variable to specify which type of hardware to use to
control the PTT.  Specify "SerialPin" for using a pin in the serial port,
"GPIO" to use a pin in a GPIO port, "PTY" if you want to use an external
interface script via a pseudo tty port or "Hidraw" to use the linux/hidraw
driver to support hidraw devices like CM108 sound card, e.g. URI device
from DMK.

Set PTT_TYPE to "Dummy" or "NONE"
to not use any PTT hardware at all. It is an error to not specify PTT_TYPE.

Use PTT_PIN to specify the pin to use for "SerialPin" or "GPIO".
.TP
.B PTT_PORT
Specify the serial port that the PTT is connected to. E.g. /dev/ttyS0 for COM1.
.TP
.B PTT_PIN
If PTT_TYPE is set to "SerialPin", specify the pin(s) in the serial port that
the PTT is connected to. It is possible to specify one or two serial port pins.
Some interface boards require that you specify two pins since one pin does not
provide enough drive power to the circuit. A "!" in front of the pin name
indicates inverted operation. Some of the possible values are RTS, DTRRTS,
!DTR!RTS or even DTR!RTS.

If GPIO was specified in PTT_TYPE, set the PTT_PIN config variable to the pin
name of the GPIO-pin to use. The most common name is gpio<number>, like gpio3.
Some GPIO drivers use more complex pin names like gpio33_pe11.  Have a look at
the USING GPIO section for information on how to set up the operating system.
Normally, the pin will be active high but if the pin name is prefixed with an
exclamation mark it will be active low instead. For some hardware platforms you
may need to also set the GPIO_PATH configuration variable.
.TP
.B GPIO_PATH
Use this configuration variable to set the path to the sys control devices for
GPIO.  This normally is /sys/class/gpio but on some hardware, like the Orange
Pi, the path is /sys/class/gpio_sw.
.TP
.B PTT_PTY
If PTT_TYPE is set to "PTY" this configuration variable will set the path for
the PTY slave softlink that is used by the external script to communicate to
SvxLink.

SvxLink sends a 'T' to start transmitting and a 'R' to turn the transmitter
off.  This can be used by an external script to interface custom devices,
modems or other hardware to SvxLink.  Look for nhrcx.pl to see an example.

It is possible to specify the same PTY for multiple functions (e.g. squelch,
DTMF etc) in both TX and RX configurations. This may be good if there is one
script handling all functions.
.TP
.B HID_DEVICE
Define the device node where your hidraw device is accessible at.

Example: HID_DEVICE=/dev/hidraw3
.TP
.B HID_PTT_PIN
Define the pin your ptt control is connected to. Valid parameters are 
are GPIO1,GPIO2,GPIO3,GPIO4. Note that some sound cards like SSS1621 may
not support GPIO3 and GPIO4! You can invert the behavior with a "!" in
front of the name. Only one value is supported.
.TP
.B SERIAL_SET_PINS
Set the specified serial port pins to a static state. This can be good if using
a pin for reference voltage or if a pin have to be in a certain state to not
interfere with the operation of some equipment. There are two pins that are
possible to use, RTS and DTR. If prefixed with an exclamation mark (!), the
pin will be cleared and if not it will be set. This configuration variable can
only be used when PTT_TYPE is set to "SerialPin".

Example: SERIAL_SET_PINS=RTS!DTR will set RTS and clear DTR.
.TP
.B PTT_HANGTIME
Use this configuration variable to set a PTT hangtime. This can be good
to have on a transmitter in combination with using a tone squelch. When
the transmitter is ordered to stop transmitting, the tone is immediately
turned off, causing the squelch to close on the other side. Since the
transmitter keeps transmitting for a while, no squelch tail will be heard.

Another use is on a remote receiver link transmitter where you don't want the
transmitter to turn on and off between transmissions or if the squelch close
and open quickly due to for example mobile flutter.
.TP
.B TIMEOUT
This is a feature that will prevent the transmitter from getting stuck transmitting.
Specify the number of seconds before the transmitter is turned off. Note that this is a
low level security mechanism that is meant to only kick in if there is a software bug in
SvxLink. Just so that the transmitter will not transmit indefinitely. It is not meant to
be used to keep people from talking too long. 
.TP
.B TX_DELAY
The number of milliseconds (0-1000) to wait after the transmitter has been turned on until
audio is starting to be transmitted. This can be used to compensate for slow TX reaction
or remote stations with slow reacting squelches.
.TP
.B CTCSS_FQ
The frequency in Hz of the CTCSS tone to transmit. It is possible to specify
fractions using "." as decimal comma (e.g. 136.5). For the tone to be
transmitted the CTCSS_LEVEL variable must also be setup and also the
TX_CTCSS variable in the logic core configuration section.
.TP
.B CTCSS_LEVEL
The level in percent (0-100) of the CTCSS tone to transmit. What level to set is
hard to say. The FM modulation swing of the tone should be in between 500-800
Hz. That is a bit hard to measure if you don't have the right equipment. A
normal FM station have a maximum swing of 5kHz so if you manage to calibrate
everything so that you get maximum swing when the sound card audio is at peak
level, the tone level should be in between 10-16%. However, most often the audio
settings are configured a bit higher than max since the audio seldom reaches
maximum level. Then the level of the CTCSS tone should be reduced. The default
in the configuration file is 9%. For the tone to be transmitted the CTCSS_FQ
variable must also be setup and also the TX_CTCSS variable in the logic core
configuration section.
.TP
.B PREEMPHASIS
[EXPERIMENTAL] Enable this feature if you are modulating the FM modulator
directly, like through a 9k6 packet radio input. If no preemphasis filter is
applied to the audio, it will sound very dark when received. If you modulate the
transmitter through the microphone input the radio will apply a preemphasis
filter so this feature should be disabled. 0=disabled, 1=enabled.
.TP
.B DTMF_TONE_LENGTH
The duration, in milliseconds, of DTMF digits transmitted on this transmitter.
100ms is the default.
.TP
.B DTMF_TONE_SPACING
The spacing, in milliseconds, between DTMF digits transmitted on this
transmitter. 50ms is the default.
.TP
.B DTMF_DIGIT_PWR
The power, in dB, of DTMF digits transmitted on this transmitter. Zero dB will
give the same power in the generated signal as there is in a maximum amplitude
(full scale) sine wave. \-15dB is the default.
.TP
.B TONE_SIGLEV_MAP
It is possible to transmit one of ten tones along with the normal transmission
to indicate a signal strength value to the receiver. This is of most use when
using a local transmitter as a link transmitter in a RemoteTrx. It is not
implemented, and probably not useful, in SvxLink Server. Another requirement is
that SvxLink has been compiled in 16kHz mode. Otherwise this feature is
disabled.

The TONE_SIGLEV_MAP configuration variable is used to map tones to signal
level values. It is a comma separated list of exactly ten values in the 0 - 100
range. The first value map to the 5500Hz tone, the second to the 5600Hz tone
and so on. The last value map to the 6400Hz tone.
What levels the tones should be mapped to depends on the tone receiver
implementation. Typically, if using a SvxLink application as a receiver,
the TONE_SIGLEV_MAP should be the same in the RX configuration for that node.
.TP
.B TONE_SIGLEV_LEVEL
It is possible to transmit one of ten tones along with the normal transmission
to indicate a signal strength value to the receiver. This is of most use when
using a local transmitter as a link transmitter in a RemoteTrx. It is not
implemented, and probably not useful, in SvxLink Server. Another requirement is
that SvxLink has been compiled in 16kHz mode. Otherwise this feature is
disabled.

The TONE_SIGLEV_LEVEL configuration variable is used to set the tone level.
It is a value in the 1-100 range which indicate the output level in percent
of the maximum possible level. The default is 10.
.TP
.B MASTER_GAIN
This configuration variable can be used to fine tune or increase the audio
gain for all transmitted sound if it's not possible to do using the normal
sound card hardware gain controls. The gain should be given in dB and can
be both positive and negative.
.TP
.B OB_AFSK_ENABLE
Set to 1 to enable transmission of metadata like signal level measurements, DTMF
digits and tone detections via out-of-band (OB) AFSK. The out-of-band AFSK is
transmitted above the voice band so that it is possible to transmit AFSK bursts
at the same time as someone is speaking. The AFSK bursts are filtered out
before the audio is handed on to the next stage so normal users should never
hear the AFSK bursts. The AFSK feature is typically used on a remote receiver
uplink. The protocol used is SvxLink specific. Data is transmitted in 300Bd
with a shift of 170Hz and a center frequency of 5500Hz. The RemoteTrx
application have the capability to transmit this protocol.
.TP
.B OB_AFSK_VOICE_GAIN
To be able to send both voice and AFSK at the same time it may be necessary to
lower the level of the voice audio as to not overdrive the transmitter. This is
compensated in the link receiver by amplifying the voice audio back to its
original level. This configuration variable should thus be set to the negated
value of the same configuration variable in the receiver section of the
receiving node. If it's set to 6dB in the receiver configuration it
should be set to -6dB here.
.TP
.B OB_AFSK_LEVEL
The out-of-band AFSK modulation level in dBFS (dB full scale). Default is -6dB.
.TP
.B OB_AFSK_TX_DELAY
The number of milliseconds to send AFSK flag bytes before sending the actual
data when transmitting an out-of-band packet.
.TP
.B IB_AFSK_ENABLE
Set to 1 to enable transmission of an initial signal level measurement via in-band
(IB) AFSK. This is used in cooperation with the out-of-band AFSK feature to
quickly transfer a signal level measurement to get the squelch opened. The
in-band AFSK is transmitted in the voice band and can thus use the higher
baudrate of 1200Bd. Since it's only transmitted when the squelch is closed the
end user will not hear the AFSK burst. The AFSK feature is typically used on a
remote receiver uplink. The protocol used is SvxLink specific. Data is
transmitted in 1200Bd with a shift of 1000Hz and a center frequency of 1700Hz.
The RemoteTrx application have the capability to transmit this protocol.
.TP
.B IB_AFSK_LEVEL
The in-band AFSK modulation level in dBFS (dB full scale). Default is -6dB.
.TP
.B IB_AFSK_TX_DELAY
The number of milliseconds to send AFSK flag bytes before sending the actual
data when transmitting an in-band packet.
.TP
.B CTRL_PTY
Set this configuration variable to the path of a PTY to use for controlling a
transmitters frequency and modulation. This can be used to interface a
transmitter to SvxLink using a translation script, like trx_pty_ctrl.py. To set
the transmit frequency, SvxLink will send the sequence "F<frequency>;". The
frequency will be in Hz, e.g. F145550000; will be sent to set the receiver to
145.550MHz.

To set the modulation the command is "M<modulation>;". Look at the
documentation of the MODULATION configuration variable to see which modulations
are available. To set "normal" 25kHz channel spaced FM the command would be
MFM;.

It is possible to specify the same PTY for multiple functions (e.g. squelch,
ptt etc) in both TX and RX configurations. This may be good if there is one
script handling all functions.
.
.SS Networked Transmitter Section
.
A networked transmitter section is used to specify the configuration for a
transmitter connected through a TCP/IP network. In the default configuration
file there is a networked transceiver configuration section called
.BR NetTx .
The section name could be anything. It should match the TX configuration
variable in the logic core where the transmitter is to be used. The available
configuration variables are described below. How to use a networked transmitter
is further described in the
.BR remotetrx (1)
manual page.
.TP
.B TYPE
Always "Net" for a networked transmitter.
.TP
.B HOST
The hostname or IP address of the remote transmitter host.
.TP
.B TCP_PORT
The TCP port that RemoteTrx listen on. The default is 5210.
.TP
.B LOG_DISCONNECTS_ONCE
Set this configuration variable to 1 to suppress logging of multiple disconnect
messages in a row, like when there is no RemoteTrx running on the other side.
Thus, failed reconnect attempts will not be logged at all. This may be of use
if a RemoteTrx is missing for a long time or if it's only used from time to
time. The default is 0 which means that all reconnect attempts will be logged.
.TP
.B AUTH_KEY
This is the authentication key (password) to use to connect to the RemoteTrx
server. The same key have to be specified in the RemoteTrx configuration.
If no key is specified in the RemoteTrx config, the login will be
unauthenticated. A good authentication key should be 20 characters long.
If the same RemoteTrx is used for both RX and TX, the same key must be
specified in the RX as well as in the TX configuration section.
The key will never be transmitted over the network. A HMAC-SHA1
challenge-response procedure will be used for authentication.
.TP
.B CODEC
The audio codec to use when transferring audio to this remote transmitter.
Available codecs are: RAW (512kbps), S16 (256kbps), GSM (13.2kbps), SPEEX
(8-25kbps), OPUS (8-64kbps). These are raw bit-rate values. There will be some
overhead added to this so the real bit-rates on the wire are a little bit
higher. The OPUS codec is the most modern one and it also have the best
quality for a given bit-rate. There also is a NULL codec that will just throw
away samples which can be used in special situations when the audio is sent
through another audio path.
.TP
.B SPEEX_ENC_FRAMES_PER_PACKET
Speex encoder setting. Each Speex frame contains 20ms audio. If using a low
bit-rate configuration, the network overhead will be quite noticeable if sending
each frame in its own packet. One way to lower the overhead is to send multiple
frames in each network packet. The drawback with doing this is that you get
more delay. If setting this option to something like 4 (default), the delay
will be about 4x20=80ms.
.TP
.B SPEEX_ENC_QUALITY
Speex encoder setting. Specify the encoder quality using a number between 0-10.
Lower values give poorer quality and lower bit-rates.
.TP
.B SPEEX_ENC_BITRATE
Speex encoder setting. Specify the bit-rate to use. Speex will snap to the
nearest lower possible bit-rate. Possible values range from 2150 to 24600 bps.
You should probably not specify quality at the same time as bit-rate. Not sure
though...
.TP
.B SPEEX_ENC_COMPLEXITY
Speex encoder setting. The complexity setting (0-10) tells the encoder how
much CPU time it should spend on doing a good job. The difference in SNR between
the lowest and highest value is about 2dB. Set it as high as possible without
overloading the CPU on the encoding computer (check CPU usage using command
"top").
.TP
.B SPEEX_ENC_VBR
Speex encoder setting. Enable (1) or disable (0) variable bit-rate encoding. If
enabled, the encoder will try to keep a constant quality by increasing the
bit-rate when needed.
.TP
.B SPEEX_ENC_VBR_QUALITY
Speex encoder setting. The quality (0-10) to use in variable bit-rate mode.
.TP
.B SPEEX_ENC_ABR
Speex encoder setting. The average bit-rate encoding will try to keep a target
bit-rate by continuously adjusting the quality. This configuration variable
specify the target bit-rate and enable ABR. It also need to have VBR enabled so
don't force it to off.
.TP
.B SPEEX_DEC_ENHANCER
Speex decoder setting. Enable (1) or disable (0) the perceptual enhancer in the
decoder.
Perceptual enhancement is a part of the decoder which, when turned on, attempts
to reduce the perception of the noise/distortion produced by the
encoding/decoding process. In most cases, perceptual enhancement brings the
sound further from the original objectively (e.g. considering only SNR), but in
the end it still sounds better (subjective improvement).
.TP
.B OPUS_ENC_FRAME_SIZE
Opus encoder setting. Specify how large, in milliseconds, each audio packet
should be. Default: 20ms.
.TP
.B OPUS_ENC_COMPLEXITY
Opus encoder setting. The complexity setting (0-10) tells the encoder how
much CPU time it should spend on doing a good job. Set it as high as possible
without overloading the CPU on the encoding computer (check CPU usage using
command "top"). Default: 10.
.TP
.B OPUS_ENC_BITRATE
Opus encoder setting. This is the bit-rate that the encoder will encode for.
Rates from about 8000 to 64000 bits per second are meaningful but the codec
can handle from like 2500 to 512000 bps. Default: 20000bps.
.TP
.B OPUS_ENC_VBR
Opus encoder setting. Enable (1) or disable (0) variable bit-rate encoding. If
enabled, the encoder will try to keep a constant quality by increasing the
bit-rate when needed and decrease it when the quality can be assured with a
lower bit-rate. The target average bit-rate is the one set by OPUS_ENC_BITRATE.
Default: 1.
.
.SS Multi Transmitter Section
.
A multi transmitter section is used if one wants to transmit on multiple
transmitters simultaneously. The name of the section can be anything. Just
point it out from another transmitter specification like the TX variable in
a Logic core configuration.
.TP
.B TYPE
Always "Multi" for a multi transmitter section.
.TP
.B TRANSMITTERS
A comma separated list of transmitters.
.
.SS Module Section
.
A module section contain the configuration for a specific module. It have some general
configuration variables and some module specific configuration variables. The general
configuration variables are listed below.
.TP
.B NAME
The name of the module. This name must match the namespace used in the TCL event handling
script. If not set, NAME will be set to the section name. 
.TP
.B PLUGIN_NAME
The base name of the plugin. For example if this configuration variable is set to Foo, the
core will look for a plugin called ModuleFoo.so. If not set, PLUGIN_NAME will be set to
the same value as NAME. 
.TP
.B ID
Specify the module identification number. This is the number used to access the module
from the radio interface. 
.TP
.B TIMEOUT
Specify the timeout time, in seconds, after which a module will be automatically
deactivated if there has been no activity.
.P
Module specific configuration variables are described in the man page for that module. The
documentation for the Parrot module can for example be found in the
.BR ModuleParrot.conf (5)
manual page.
.
.SS LocationInfo
.
.TP
.B STATUS_SERVER_LIST
Enter a space separated list of EchoLink status servers that should be used
to send node status beacons. Your node information can be found
on http://www.echolink.org/links.jsp.
The format is host:port. Host - hostname or IP address, port - UDP port.
Don't change the default unless you know what you are doing. If you don't
want to update the EchoLink status server, comment out this configuration
variable.

Example:
.br
STATUS_SERVER_LIST=aprs.echolink.org:5199
.TP
.B APRS_SERVER_LIST
This configuration variable specifies connection parameters for connecting
to an APRS server network using the TCP protocol. In this case, the positioning
information is forwarded to the worldwide APRS network. Have a look at
http://aprs.fi/.

To choose a suitable APRS server from the so called tier 2 network, have a
look at http://www.aprs2.net/. Either choose a specific server or one of the
regional addresses. The regional addresses bundle all APRS servers within a
region so that a random tier 2 server is chosen within the region. There are
five regions defined: noam.aprs2.net - North America, euro.aprs2.net - Europe,
asia.aprs2.net - Asia, soam.aprs2.net - South America and Africa,
aunz.aprs2.net - Australia and New Zealand.
The format is a space separated list of host:port entries. Host - hostname
or IP address, port - TCP port.

Example:
.br
APRS_SERVER_LIST=euro.aprs2.net:14580
.TP
.B LON_POSITION
The longitude of the station position, entered as "degrees.arcminutes.arcseconds"

Example:
.br
LON_POSITION=09.02.20E
.TP
.B LAT_POSITION
The latitude of the station position, entered as "degrees.arcminutes.arcseconds"

Example:
.br
LAT_POSITION=51.02.22N
.TP
.B CALLSIGN
Enter your callsign for the APRS network with a prefix that indicates the type 
of station, (ER- for repeaters, EL- for links).

Examples:
.br
CALLSIGN=EL-DL1ABC    # callsign for a link
.br
CALLSIGN=ER-DB0ABC    # callsign for a repeater
.TP
.B FREQUENCY
The tx-frequency of the link/repeater in MHz. For repeaters, information about
the RX/TX shift in the COMMENT configuration variable may be useful.

Example:
.br
FREQUENCY=430.050     # tx-frequency is 430.050 MHz
.TP
.B TX_POWER
The power of your transmitter in watts.

Example:
.br
TX_POWER=10           # tx output is 10 watts
.TP
.B ANTENNA_GAIN
The gain of your antenna in dBd.

Example:
.br
ANTENNA_GAIN=5        # antenna gain is 5 dBd
.TP
.B ANTENNA_HEIGHT
The height of the link-/repeater antenna in meters or feet above the terrain,
not sealevel.

Example:
.br
ANTENNA_HEIGHT=10m    # 10 meters above the ground
.br
ANTENNA_HEIGHT=90     # 90 feet
.TP
.B ANTENNA_DIR
Main beam direction of the antenna in degrees. If an omni direction antenna is
used, specify \-1 as the direction.

Example:
.br
ANTENNA_DIR=-1        # an omni directional antenna is used
.br
ANTENNA_DIR=128       # main beam direction is 128 degrees
.TP
.B PATH
The PATH variable controls the way of forwarding your beacon inside the APRS
network if it is gated by a local APRS digipeater. In some cases it has to be
changed according to local requirements. Please contact your local APRS sysop
for further information. Changes should be made only according to the NEWn-N
paradigm. Leave this variable untouched if you are unsure of its setting.
No spaces or control characters are allowed. PATH has no influence on the
propagation on non-RF networks.

Examples:
.br
PATH=WIDE1-1
.br
PATH=WIDE1-1,WIDE2-2
.TP
.B BEACON_INTERVAL
The interval, in minutes, with which beacons will be sent to the APRS network.
A good value is 10 minutes. If your beacon is gated via RF, please increase
the interval a bit to keep the APRS traffic on RF produced by the APRS RF gate
as low as possible. Intervals shorter than 10 minutes will be changed to 10.

Example:
.br
BEACON_INTERVAL=30    # APRS-beacons will be sent every 30 minutes.
.TP
.B TONE
The CTCSS sub-audible tone that is to be used for operation over your link or
repeater. If you don't use tone control set it to 0.

Examples:
.br
TONE=136      # we are using a CTCSS-tone of 136.5 Hz
.br
TONE=0        # we don't use CTCSS sub-audible or call tones
.br
TONE=1750     # the link/repeater use a tone burst of 1750 Hz
.TP
.B STATISTICS_INTERVAL
Defines the interval in minutes in that an aprs statistic is sent into the aprs
network. Range: 5-60, default is 10 minutes
.TP
.B COMMENT
Specify a short comment here, maybe a link to your website
or information that could be interesting for others. The length should not
exceed 255 characters and may not have control characters like "Carriage Return"
(\\r) or "Line Feed" (\\n) inside. Make your comment as short as you can to
give users with a small display (TH-D7) the chance to display the full comment
text.

Example:
.br
COMMENT=[svx] Running SvxLink by SM0SVX
.TP
.B PTY_PATH
Specify a path to a communications PTY that can be used by external applications to
inject APRS packets into the APRS-IS network.
.
.SH AUDIO DEVICE SPECIFICATIONS
.
The AUDIO_DEV configuration variables specify which audio device to use for
a receiver or transmitter. SvxLink support a number of different audio
input and output devices. The format of the configuration variable is
"type:dev_spec". There are three different types of audio devices
supported, "alsa", "oss" and "udp".

The "alsa" type will use the specified Alsa
device. Example: "alsa:plughw:0". Describing the format of Alsa device names
is outside the scope for this document.

The "oss" type will use the specified OSS audio device. Example "oss:/dev/dsp".
OSS is the old sound system used by Linux. Alsa should be used when possible.

The "udp" type is not really an audio device but instead will read and write
audio from/to a UDP socket. This can be used to interface SvxLink to all
sorts of audio sources/sinks capable of streaming raw audio through UDP. One
example usage is to interface SvxLink with GNU Radio.
Example: "udp:127.0.0.1:10000". Note however that the only supported format
is raw 16 bit signed samples, two interleved channels. Sampling frequency can
be chosen using the CARD_SAMPLE_RATE config variable as usual.
.
.SH USING GPIO
.
GPIO (General Purpose IO) is used to access hardware pins that are made
available for example on an embedded system. Before starting to use a pin in
SvxLink some setup need to be done in the operating system. With the standard
distribution of SvxLink there is a pair of scripts that help with setting up
and taking down the GPIO pins. The scripts are named svxlink_gpio_up and
svxlink_gpio_down. The configuration file, which can be found among the other
SvxLink configuration files (typically in /etc/svxlink), is called gpio.conf.
.
.SH CALIBRATING THE SIGNAL LEVEL DETECTOR
.
The signal level detector is used when using multiple receivers or when using
the SIGLEV squelch. The signal level is used by a voter to choose the receiver
with the highest signal strength. The choice is made directly after squelch
open. For the voter to make a correct choice, the signal level detector must be
calibrated on each receiver.

To use the noise signal level detector, first set SIGLEV_DET=NOISE.
There are two configuration variables that is used to calibrate the detector.
They are SIGLEV_SLOPE and SIGLEV_OFFSET in a local receiver section. The slope
is the gain of the detector and the offset is used to adjust the detector so
that when there is no input signal, the detector will return 0. The goal is to
adjust the detector so that when no signal is received, a value of 0 is produced
and when full signal strength is received, a value of 100 is produced. It will
never be exakt but that does not matter.

The calibration is normally done by using the
.BR siglevdetcal (1)
application. To be able to do a correct calibration, it must be possible to open
the squelch so that only noise is received. The antenna cable should be
disconnected or a dummy load should be used.
.B WARNING:
Before starting the siglevdetcal application, pull the PTT cable since the PTT
might get triggered during the calibration procedure.

The siglevdetcal utility will also measure the CTCSS tone SNR offset so that
the CTCSS_SNR_OFFSET config variable can be set up to a proper value.

If the siglevdetcal application cannot be used for some reason, the manual
procedure below might be used. This procedure will only work for a
receiver with unsquelched audio.
.B Note:
To calibrate a remote receiver it must be connected to the SvxLink server.
Otherwise the squelch will not open.
.RS
.IP 1 4
Connect a dummy load or disconnect the antenna from the transceiver. If you
disconnect the antenna, make sure to also disconnect the PTT.
.IP 2 4
Set SIGLEV_SLOPE=1 and SIGLEV_OFFSET=0 and restart SvxLink.
.IP 3 4
Open the squelch so that there is only noise coming into SvxLink.
.IP 4 4
Use a second transceiver to make a short, unmodulated transmission. Release the
PTT when the "Squelch OPEN" message is printed. Repeat this for about five times.
.IP 5 4
Calculate the mean diff (open level - close level) and the mean lower 
(squelch close) value. Make sure to use at least four significant digits in your
calculations.
.IP 6 4
SIGLEV_SLOPE = 100 / (mean diff)
.IP 7 4
SIGLEV_OFFSET = - (mean lower) * SIGLEV_SLOPE
.IP 8 4
After changing SIGLEV_SLOPE and SIGLEV_OFFSET, restart SvxLink and check to see
that the squelch open value is now around 100 and the squelch close value is
around 0.
.
.SH STATE PTY FORMAT
.
The format of the output from the state PTY is:
.PP
.RS 4
<timestamp> <context>:<event name> <event data>

.RS -4
where the different parts mean:
.PP
.RS 4
timestamp = <seconds since 1 jan 1970>.<milliseconds>
.RS 0
context = Name of context
.RS 0
event_name = Name of event
.RS 0
event data = Event specific data

.RS -4

The following specific events exist.
.TP
.B Voter:sql_state
Report the state of all squelches for all receivers. The format of the event
specific data is:
.PP
.RS 11
<rx name><state><siglev> [<rx_name><state><siglev> ...]

.RS -4
where the different parts mean:
.PP
.RS 4
rx_name = Configuration file section name for receiver
.RS 0
state = _ (sql closed), : (sql open), * (sql open and rx selected)
.RS 0
siglev = The measured signal level

.RS -4
.
.SH FILES
.
.TP
.IR /etc/svxlink/svxlink.conf " (or deprecated " /etc/svxlink.conf ")"
The system wide configuration file.
.TP
.IR ~/.svxlink/svxlink.conf
Per user configuration file.
.TP
.I /etc/svxlink/svxlink.d/*
Additional configuration files. Typically one configuration file per module.
.
.SH AUTHOR
.
Tobias Blomberg (SM0SVX) <sm0svx at users dot sourceforge dot net>
.
.SH "SEE ALSO"
.
.BR svxlink (1),
.BR remotetrx (1),
.BR siglevdetcal (1),
.BR devcal (1)<|MERGE_RESOLUTION|>--- conflicted
+++ resolved
@@ -171,7 +171,6 @@
 .B CALLSIGN
 Specify the callsign that should be announced on the radio interface.
 .TP
-<<<<<<< HEAD
 .B SHORT_VOICE_ID_ENABLE
 A basic toggle to enable the voice ID announcement during the short ID announcements.
 Set value to "1" to enable the voice option, and "0" to disable.
@@ -206,8 +205,6 @@
 Audio files can be stored with any file name, but are required to be located in the
 folder announcement_path "/var/lib/svxlink/sounds/announcement/<LONG_ANNOUNCE.wav>
 .TP
-=======
->>>>>>> 98282f79
 .B CW_AMP
 Specify the amplitude of the CW that should be used during any cw traffic,
 typically announcements. The amplitude is specified in dB. Default: -6.
