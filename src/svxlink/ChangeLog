--- conflicted
+++ resolved
@@ -39,6 +39,12 @@
 
 * The receiver configuration variables SQL_HANGTIME, SQL_EXTENDED_HANGTIME and
   SQL_EXTENDED_HANGTIME_THRESH are now settable from within a C++ module for
+  example.
+
+* A C++11 compatible compiler is now required.
+
+* Each DDR (e.g RTL-SDR dongle digital receiver) now run in its own thread
+  which makes it possible to run multiple receivers on a Raspberry Pi for
   example.
 
 
@@ -155,13 +161,6 @@
   roger sounds that may be triggered by non-rx events will send the "neutral"
   roger sound.
 
-<<<<<<< HEAD
-* A C++11 compatible compiler is now required.
-
-* Each DDR (e.g RTL-SDR dongle digital receiver) now run in its own thread
-  which makes it possible to run multiple receivers on a Raspberry Pi for
-  example.
-=======
 * Bugfix: The squelch detection logic for HIDRAW squelch was wrong so it did
   not work for active low devices.
 
@@ -192,7 +191,6 @@
 
 * ModuleDtmfRepeater: Logic and timings were a bit strange and buggy so the
   implementation was changed a bit.
->>>>>>> 873a4517
 
 
 
