 1.8.0 -- ?? ??? ????
----------------------
* MetarInformation, more flexible airport announcement at the beginning of a
  Metar

* SvxReflector now support switching traffic on talk groups.

* ReflectorLogic can now request switching talk groups based on the received
  CTCSS tone frequency. It is also possible to switch to any talk group using
  DTMF.

* Now possible to use multiple CTCSS squelch tones in parallell.

* SvxReflector now have a QSY functionality used to switch all active nodes on
  a talk group to another talk group.

* A logic link is now disconnected using <prefix># instead of <prefix>0#. If
  any digits are specified after the prefix the link will be activated and the
  digits will be given to the remote logic(s) for processing. Right now only
  the ReflectorLogic care about these extra digits, also called the
  subcommand.

* A logic core connected to a logic link can now play announcements on all
  other connected logics. This is used in the ReflectorLogic to announce talk
  group selections and command feedback.

* New signal level "detector": CONST

* ModuleEchoLink bugfix: The LINK_IDLE_TIMEOUT did not work if the
  remote_timeout TCL function was changed to not play any sound.

* ModuleEchoLink bugfix: The LINK_IDLE_TIMEOUT did not work with short timeout
  values where the timeout was shorter than the length of a locally received
  transmission.

* ModuleMetarInfo bugfix: Announcing twice

* ModuleMetarInfo bugfix: SvxLink crashed on long LocationInfo comments

* ModuleEchoLink: Now possible to silently ignore all incoming connections
  using the DROP_ALL_INCOMING configuration variable.

* The receiver configuration variables SQL_HANGTIME, SQL_EXTENDED_HANGTIME and
  SQL_EXTENDED_HANGTIME_THRESH are now settable from within a C++ module for
  example.

<<<<<<< HEAD
* A C++11 compatible compiler is now required.

* Each DDR (e.g RTL-SDR dongle digital receiver) now run in its own thread
  which makes it possible to run multiple receivers on a Raspberry Pi for
  example.
=======
* Improved GPIO up/down scripts with more error handling and support for
  handling more cases.

* New SvxReflector feature: Auto QSY. It is now possible to set a per
  talkgroup time in the reflector after which a QSY to a random talkgroup is
  performed. This can typically be used on call channels so that stations do
  not dwell there for too long.

* New squelch type: COMBINE. There now is a new squelch type that can combine
  multiple other squelch types using a logical expression.
  Implementing this new feature required rewriting quite a lot of the squelch
  infrastructure code. Watch out for changed behavior in the squelch
  functionality.

* Bugfix: Squelch types DDR, SIM and TONE reported the "raw" signal strength
  instead of the integrated one. This fix can change the behavior of the voter
  and the extended hangtime feature.
>>>>>>> daab01be



 1.7.0 -- 01 Sep 2019
----------------------
* MetarInfo now supports secure http (https) since aviationweather.gov has 
  switched to https only. Read documentation and/or README in directory 
  modules/metarinfo for changes.

* Now possible to set the roger sound to be always on in the SimplexLogic, even
  when no module is active. Use the RGR_SOUND_ALWAYS configuration variable to
  enable the feature.

* New feature added called "AFSK-com". This feature make it possible to
  transport smaller amouts of metadata on an RF link, for example when linking
  remote receivers in via RF. The metadata can be signal level measurements,
  DTMF digits or tone detections (e.g. 1750Hz or CTCSS for repeater
  activation).
  There are two modes for AFSK-com, in-band and out-of-band. The in-band mode
  is used to transport data when there is no audio being transported. The
  out-of-band mode is used when data must be transmitted at the same time as
  analogue audio, like continuous signal level updates.
  To configure the AFSK handling use the OB_AFSK_* (for out-of-band) and
  IB_AFSK_* (for in-band) configuration variables. Also there is a new
  SIGLEV_DET=AFSK and DTMF_DEC_TYPE=AFSK to support transporting those values
  using the AFSK-com feature.

* Now possible to specify 1750Hz and CTCSS detectors in a RemoteTrx RfUplink.
  That is done using the new DETECT_1750 and DETECT_CTCSS configuration
  variables.

* An RX identity can now be specified for each receiver in a system. That
  identity can then be used in the TCL event handling scripts to for example
  send different roger sounds depending on which receiver the signal
  originated from. The identity is specified using the RX_ID configuration
  variable and consists of one char.

* New receiver voter feature: Now possible to adjust the voting delay per
  receiver. This may be good to do if some receivers are much slower to report
  squelch open/signal level. As an example, let's say we have three receivers
  where two of the receivers take at most 100ms to report signal level and one
  receiver requires 300ms. We then need to set the VOTING_DELAY to something
  like 350ms so as to be sure that all receivers get a chance to report their
  signal level measurement. If only the slow receiver opens there will be a
  total delay of 300+350=650ms. This is unnecessarily long since the other two
  receivers should have reported their signal strength way earlier. It's thus
  safe to shorten the voting delay for the slow receiver, so we do this:
  RECEIVERS=FastRx1,FastRx2,SlowRx:200. The total squelch open delay will now
  be 100+350=450ms for the fast receivers and 300+350-200=450ms for the slow
  receiver. That is, all receivers are now equally fast.

* New configuration variable CTRL_PTY that can be used in RX and TX
  configuration setions. It will set a PTY than can be used to control the
  frequency and modulation of external receivers and transmitters. An external
  transceiver control script is needed to actually control a transceiver. An
  example of such a script, trx_pty_ctrl.py, can be found in the SvxLink
  distribution. That script may be modified to support a specific transceiver.

* Now possible to specify the same PTY for multiple receiver and transmitter
  functions like squelch, ptt, DTMF, frequency control etc. That make it
  possible to handle all commands on the one PTY in one script. It is still
  possible to use separate PTY:s as before if that is desirable.

* New module ModuleTrx, a module to control one or more separate transceivers
  connected to a SvxLink node. The frequency of the transceiver is set through
  DTMF commands and then it's possible to transmit and receive on the
  transceiver through the SvxLink node. Have a look at the manual page for all
  details.

* The sound clip hz.wav have been moved from the Core directory to the Default
  directory and renamed to Hz.wav. Language packs need to be updated.

* There is a new function in locale.tcl called playFrequency that shoud read
  back a frequency as intelligently as possible. Language packs need to be
  updated if they use their own locale.tcl.

* New Default sound clips: kHz, MHz, GHz, ok. Language packs need to be
  updated.

* The default group for SvxLink changed from 'daemon' to 'svxlink'.

* ModuleEchoLink: New configuration variable REMOTE_RGR_SOUND that is used to
  enable the sending of a roger sound to remote Echolink stations when the
  squelch is closed on the local node. Default is to not send a roger sound.

* Rename TCL function addTimerTickSubscriber to addMinuteTickSubscriber.

* Add new TCL function addSecondTickSubscriber.

* Now possible to not specify an ID for a module. It will then not be possible
  to activate the module. This is typically useful for modules that have no
  command interface but rather is just doing something in the background.

* When reading TCL files, print a warning instead of erroring out if a file is
  not readable.

* The TCL function CW::setAmplitude now take the amplitude value in dB of
  full scale amplitude rather than thusands of full amplitude.
  Also it's now possible to give the CW::play function temporary values for CW
  speed, frequency and amplitude.

* The MultiTx now "mute" the logging printouts from its transmitters so that
  only one "Turning the transmitter ON/OFF" is displayed instead of one for
  each transmitter.

* New configuration variable for logic cores, PHONETIC_SPELLING, which if set
  to 0 will spell words using plain letters instead of the default phonetic
  spelling. Not all language packs support this feature.

* Now possible to set audio codec parameters for ReflectorLogic.

* Bugfix: Reset squelch RX id after sending roger sound so that the following
  roger sounds that may be triggered by non-rx events will send the "neutral"
  roger sound.

* Bugfix: The squelch detection logic for HIDRAW squelch was wrong so it did
  not work for active low devices.

* Bugfix: The EchoLink module could crash when encountering TCL errors.

* ModuleMetarInfo: Windshear now with runway, error handling for metar txt
  file, fix some typo

* Adding new Config options related to enabling IDs.
  Adding several config options to allow user to configure VOICE/CW/Custom
  announcements during the short and long ID processes.  This allows the
  settings to be on a channel by channel basis rather than having a single
  file for all channels.
  New logic configuration variables: SHORT_VOICE_ID_ENABLE,
  SHORT_CW_ID_ENABLE, SHORT_ANNOUNCE_ENABLE, SHORT_ANNOUNCE_FILE,
  LONG_VOICE_ID_ENABLE, LONG_CW_ID_ENABLE, LONG_ANNOUNCE_ENABLE,
  LONG_ANNOUNCE_FILE. See manual page svxling.conf (5) for more info.

* Now possible to configure SvxLink to keep audio devices open from
  application start to exit. The normal behavior in SvxLink is to open and
  close audio devices as needed. In a local RX and/or TX section set the
  variable AUDIO_DEV_KEEP_OPEN=1.

* Add stop timeout for systemd units after which svxlink will be killed if not
  exiting within 10 seconds.

* Now possible to specify which mail server to use in the voice mail module.

* ModuleDtmfRepeater: Logic and timings were a bit strange and buggy so the
  implementation was changed a bit.



 1.6.1 -- 01 Mar 2018
----------------------

* ModuleEchoLink bugfix: Echolink remote roger beep was sent even though
  listen only mode was active on the local node.

* Bugfix in the --logfile command line argument handling for svxlink,
  remotetrx and svxreflector. Under some circumstances SvxLink would crash
  with strange errors if used with a logfile.



 1.6.0 -- 30 Dec 2017
----------------------

* ModuleMetarInfo: smaller changes e.g. additional tcl function for raw
  output

* ModuleMetarInfo: Because of termination the metar service on noaa.gov some
  changes were needed in the module (weather.noaa.gov - >
  aviationweather.gov), better debug output if a metar can not be announced

* New argument "call" to EchoLink::is_receiving TCL event handler.
  Patch by hsmade.

* New TCL event handler EchoLink::client_list_changed.
  Patch by hsmade.

* New TCL function playDtmf. Patch by DL1HRC / Adi.

* ModuleEchoLink: Add command PTY that can be used to send commands to the
  EchoLink module at runtime. Patch by hsmade.

* RemoteTrx now display squelch open/close even when disconnected from
  the main system.

* Small bugfix in the LocationInfo functionality that made SvxLink exit
  uncleanly, possibly with a segmentation fault.

* New TCL command, injectDtmf, to inject DTMF digits into the command
  stream just as if they were received on the receiver. This function
  can for example be used in conjuction with the dtmf_digit_received and
  dtmf_cmd_received functions to remap commands to something different or
  inventing compound commands.

* ModuleTclVoiceMail: SvxLink would not start if the HOME environment
  variable was not set. That prevented proper operation from system
  startcripts.

* ModuleFrn: Now possible to specify a backup server that is used when the
  connection to the primary server fail. Use the new configuration variables
  SERVER_BACKUP and PORT_BACKUP to configure the backup server.
  Patch by sh123.

* New command PTY for controlling the receiver voter. It's possible to
  enable and disable receivers using the ENABLE and DISABLE commands.
  Use the COMMAND_PTY config variable in the voter configuration section
  to set it up.

* New command PTY for injecting DTMF digits into a logic core. Use
  configuration variable DTMF_CTRL_PTY to set the path to the PTY.
  The PTY will also emit the DTMF digits received on the RF.

* New configuration variable GPIO_PATH for PTT and squelch configurations that
  use GPIO. On some hardware platforms the path to control GPIO pins is not
  standard. This configuration variable can be used to set the path.

* Bugfix: Setting FQ_CORR=0 in a WbRx configuration section resulted in an
  error message

* FQ_CORR can now be negative

* New TCL event handing function EchoLink::info_received that is called when
  an info message is received from a remote EchoLink station.

* ModuleEchoLink: The connected TCL event handling function now also is given
  the callsign.

* Bugfix: The squelch detector was not able to handle larger audio blocks than
  256 bytes. It now can.

* Bugfix: Could not handle WAV files that contained other subchunks than 'fmt'
  or 'data'. Reading would fail for WAV files containing for example 'LIST'
  or 'id3' subchunks.

* New application SvxReflector that is used to link multiple SvxLink nodes
  together. On the SvxLink node side the new ReflectorLogic logic core is used
  to connect to the SvxReflector server.



 1.5.0 -- 22 Nov 2015
----------------------

* Added support for using digital drop receivers on an RTL2832U based DVB-T
  USB dongle. This will open up the world of cheap receiver hardware to all
  SvxLink users. It will for example be very cheap to set up an extra receiver
  with local coverage for a SvxLink based repeater, as long as there is a
  network connection to the repeater. The modulation forms supported are:
  FM, FM narrow, AM, AM narrow, USB, LSB, CW, CW wide and wideband FM
  (broadcast).

* New configuration variable for local receivers, RAW_AUDIO_UDP_DEST, which
  makes it possible to stream the raw audio read by SvxLink from the audio
  device to a UDP port. This feature was mainly added for debugging but may
  be usable for other things as well.

* New configuration variable MASTER_GAIN for local transmitters. This has the
  functionality as the PREAMP variable have for local receivers. That is,
  it can be used to fine tune or amplify the gain of the signal if it's not
  possible to do with the normal hardware sound controls.

* Added a calibration utility, devcal, which can be used to get all the
  levels right for all transmitters and receivers in the system.

* New squelch detector type, OPEN, which keeps the squelch open at all times.
  Used at calibration for example.

* Bugfix: The receiver voter had a bug which caused incoming audio to be
  muted if a receiver switch occurred in the middle of an identification.

* Support added for raw HID (Human Interface Devices) based devices that can
  be used for PTT and Squelch. An example of such a chip is the CM108 which
  can be found in some USB audio devices.
  Contributed by Adi / DL1HRC.

* Bugfix in ModuleMetarInfo: Numbers was some times read in the wrong way

* New logic core configuration, STATE_PTY, which specify a UNIX 98 PTY to open
  where SvxLink state information can be published. This information can be
  used by external applications to act on.

* The receiver voter now continuously output squelch state information to the
  logic core state PTY.

* Fixed issues reported by the Coverity scan static analysis tool.

* New config variable CARD_CHANNELS which is used to set the number of
  channels that is used on the sound card, e.g. 1=mono, 2=stereo.

* The DTMF_TONE_AMP transmitter configuration variable has been renamed to
  DTMF_DIGIT_PWR. To get the same level as with the old variable, add 3dB
  to the value set on the new configuration variable.

* Rewritten and greatly improved software DTMF decoder. The new decoder is
  the default choice when DTMF_DEC_TYPE is set to INTERNAL. To keep using the
  old DTMF decoder, set it to DH1DM instead. The improvements in the new DTMF
  decoder are:
  - Quicker: Now detect durations as short as 40ms
  - Much better immunity to non-DTMF audio, like speech, which mean less
    false detections
  - Slightly more sensitive
  - Lowered CPU requirements

* Now printing out when 1750Hz tone burst muting is active.

* Bugfix in the QSO recorder: If a write error occurred, the audio pipe could
  get stuck leading to audio to stop flowing in other parts of SvxLink.

* Config file open code cleanup for SvxLink and RemoteTrx. Under some
  circumstances "fopen: ..." error messsages were printed even though there
  really wasn't an error. Also, when using the --runasuser switch, the
  configuration file was still searched for using the HOME environment variable
  of the user who started the process rather than using the home directory
  of the target user.

* Add simulator for local receivers and signal level detectors. These
  simulators can be used to debug problems in SvxLink.

* Bugfix: A Local Rx would let squelch open/close through even when muted.

* The install path for libraries are now automatically discovered which may
  make libraries install in a another directory than before. For example, on
  normal 64 bit x86_64 systems they will end up in /usr/lib64 and the plugins
  will be placed in /usr/lib64/svxlink. On other platforms the paths may be a
  bit stranger, like /usr/lib/arm-linux-gnueabihf on the Cubieboard.
  This may require that the MODULE_PATH config variable is changed for the
  plugins to be found. The best is to comment out the MODULE_PATH
  configuration variable and let SvxLink determine what to use.
  The old LIB_SUFFIX CMake variable is not used anymore.

* New configuration variable in svxlink.conf for remote transmitters and
  receivers, LOG_DISCONNECTS_ONCE, that can be set to 1 to not log reconnect
  attempts.  This may be of use if a RemoteTrx is missing for a long time or if
  it's only used from time to time.

* The CFG_DIR configuration variable read additional config from files in
  the configured directory. The man-page stated that files starting with a dot
  were ignored. This was not true but is now. The man-page was also lacking
  information on that all files not ending in ".conf" are ignored.

* The default PTT type is now NONE so that svxlink and remotetrx can start
  out of the box without reconfiguring them.

* Bugfix in the GPIO squelch detector. The usage of "!" in GPIO_SQL_PIN to get
  inverted operation did not work.



 1.4.3 -- 02 nov 2015
----------------------

* SvxLink now compile in C++11 mode with GCC and other compilers that
  understand the -std=c++11 compiler switch. The compiler switch will
  automatically be turned on if a version of libsigc++ greater than 2.5.0 is
  detected since those versions require C++11 to be enabled.



 1.4.2 -- 06 jun 2015
----------------------

* Bugfix: The logic linking would cause a crash under some circumstances.
  For example SvxLink would crash on startup if link TIMEOUT was set and the
  startup Tcl function was modified to play an audio clip.



 1.4.1 -- 30 apr 2015
----------------------

* ModuleEchoLink: If an incoming connect have a different IP address than
  the one registered in the Echolink directory server, the station list is now
  refreshed immediately instead of just rejecting the connection and wait for
  the next periodic refresh.



 1.4.0 -- 02 aug 2014
----------------------

* The PTT hardware type must now be specified using the PTT_TYPE configuration
  variable in a TX section. Specify "SerialPin" for using a pin in the serial
  port, "GPIO" to use a pin in a GPIO port. Set PTT_TYPE to "Dummy" or "NONE"
  to not use any PTT hardware at all. It is an error to not specify PTT_TYPE.

* New config variable for repeater logics: CLOSE_ON_SEL5 which make it
  possible to close the repeater using a selective calling sequence.
  Patch contributed by Adi / DL1HRC.

* Now possible to have active low functionality on the PTT pin for GPIO. This
  is configured in the same way as for serial ports, by prefixing the gpio
  pin specification with an exclamation mark (!) in the PTT_PIN config.
  Example: PTT_PIN=!gpio5

* ModuleEchoLink: It's now possible to disconnect one specific station by
  choosing from a list of callsigns. The disconnect by callsign feature
  is activated using subcommand 7 while the EchoLink module is active.
  This feature was contributed by Martin/DF1AMB.

* ModuleEchoLink: New TCL event handling function: "chat_received" which
  is called when a remote chat message is received.

* ModuleEchoLink: New TCL event handling function: "squelch_open" which is
  called when the local receiver squelch open and closes. This function can be
  used to for example send a roger beep to the remote station when the squelch
  closes.
  Patch contributed by DL1HRC / Adi.

* Previously the upper threshold for the signal level reported from the noise
  signal level detector was hardcoded to 120. It can now be set using the
  configuration variable SIGLEV_BOGUS_THRESH. By default it's disabled.

* Now possible to make log entries have milliseconds in the timestamp. Use the
  code "%f" in the TIMESTAMP_FORMAT configuration variable to make that happen.

* New configuration variable for SimplexLogic, MUTE_TX_ON_RX, which can be set
  to allow transmission during reception. This may be desired if the logic is
  connected to some full duplex device.

* Now possible to prefix the GPIO_SQL_PIN config variable value with an
  exclamation mark (!) to get inverted operation for the GPIO squelch.

* Changed syntax for SERIAL_PIN in an RX section to match other config
  variables better. Now just the pin name need to be specified. If inverted
  operation is desired, the pin name may be prefixed with an exclamation mark
  (!). The old syntax, SERIAL_PIN=PINNAME:LEVEL, is still supported but a
  warning is printed if that form is used.

* ModuleEchoLink: New config variable REJECT_CONF which when set will reject
  connections from stations that are in conference mode.

* ModuleEchoLink: New config variable BIND_ADDR which can be set to bind the
  EchoLink UDP sockets to a specific IP-address/interface. This may be
  needed if the computer is fitted with more than one ethernet interface and
  EchoLink should only be used on one of them.

* Previously, when setting CTCSS_LEVEL in a LocalTx section, the voice level
  was adjusted down by the same amount that the CTCSS level was adjusted up.
  This is just confusing so I removed that compensation.

* Bugfix in the Voter: If the squelch were open while quitting, a crash could
  occur.

* Bugfix in logfile handling: SvxLink/RemoteTrx would crash if the filesystem
  was full while trying to write to the logfile.

* Flushing logs at exit.
  There have always been a problem with the log handling in SvxLink that if an
  error occurred during startup, the error printouts would not end up in the
  log. In fact, nothing would end up in the log, leaving the user confused.
  Now the log is flushed before exit so that all printouts end up in the log.



 1.3.1 -- 30 jun 2014
----------------------

* Bugfix: The voter may have had a race condition which caused an assertion
  failure. The code is a little bit more forgiving now.

* Bugfix: The voter could cause an assertion failure if a signal level lower
  than -100 were reported from one of the receivers.

* Bugfix in ModuleTcl example file.



 1.3.0 -- 01 Dec 2013
----------------------

* Improved support for linking logics together. It's now possible to have
  multiple links active at the same time for a logic. A link can be set to
  be default active. This mean that the link will be activated as soon as the
  application starts and also that the link can be automatically reactivated,
  after a timeout, if manually deactivated.

* Improved the logic shutdown feature. Upon shutdown, any active module is
  deactivated immediately and module activation is not allowed until
  the logic is activated again. This for example means that if the logic is
  shut down and an EchoLink connection comes in, that connection will be
  rejected. Also, no other DTMF commands than the logic activation command
  is allowed when the logic is shut down.
  The command was also renamed to ONLINE_CMD since everything became more
  logical. Calling it SHUTDOWN_CMD was a bit confusing. Should subcommand 1
  mean that the logic is shut down or brought back online?  Naming the command
  ONLINE_CMD make everything clear: 1=online, 0=offline.

* Improved QSO recorder. There now is only one configuration variable,
  QSO_RECORDER, in a logic configuration section. This configuration variable
  is used to set the DTMF command and to point out a configuration section
  where the rest of the QSO recorder configuration is specified.
  The QSO recorder can now close a recording after a configurable recording
  time and start a new one. The maximum time is specified using the MAX_TIME
  config variable. The SOFT_TIME config variable is used to specify an
  interval where the file will be closed on the first detected squelch close.
  This will give more natural cuts between recordings.
  It is now also possible to specify a maximum total size for all files in the
  recording directory. This is done using the MAX_DIRSIZE config variable.
  When the limit have been reached, the oldest file(s) will be deleted.
  The DEFAULT_ACTIVE config variable is used to set the default activation
  state of the QSO recorder. If set to 1, the recorder will be activated upon
  SvxLink startup. If the TIMEOUT variable is set, the activation state will
  return to the one set in DEFAULT_ACTIVE if manually activated/deactivated.
  If less than MIN_TIME milliseconds of audio has been recorded when a file is
  closed, the file will be deleted.
  If the node is idle for more than QSO_TIMEOUT seconds, the file will be
  closed.
  The ENCODER_CMD variable makes it possible to run an external audio
  encoder to compress the recordings.

* Added support for Squelch on GPIO. Use SQL_DET=GPIO and GPIO_SQL_PIN=gpio3
  in your config for GPIO support.
  Patch contributed by DG9OAA / Jonny.

* GPIO pins are now specified with the full name (e.g. gpio3) instead of with
  just the pin number. This enables the use of any pin naming scheme.

* Improved pre- and de-emphasis filters. They were not good at all in the
  previous relese. Now the filters should behave as expected. Also, the
  filters have been designed to be each others complement so that they will
  exactly cancel each other out.

* Now possible to specify DTMF_DEC_TYPE=NONE (or just comment it out) if no
  DTMF decoder is required for a certain receiver. Also made it possible to
  specify NONE for SEL5_DEC_TYPE to make them behave in the same way.

* Bugfix for the REPORT_CTCSS config variable. Depending on the locale
  settings (e.g. the LC_NUMERIC environment variable) the wrong CTCSS
  frequency could be announced.

* Bugfix: Setting DTMF_MUTING=0 did not remove the audio delay, which it
  should do.

* Sound clips are now included for module MetarInfo.



 1.2.0 -- 29 Jul 2013
----------------------

* Added support for EchoLink proxy.

* ModuleEchoLink: Now possible to configure multiple servers for the directory
  server. The servers will be tried in order until a working one is found.
  The SERVER config variable has been replaced by the SERVERS config variable
  which is a space separated list of servers. Host names that resolve
  to multiple IP addresses, like servers.echolink.org, will also be correctly
  handled so that each resolved IP address will be tried in order until a
  working one is found.

* Added support for PTT on GPIO. This is for example good for embedded
  systems like the Raspberry Pi where GPIO pins are readily available. Using
  GPIO will eliminate the need for a USB to serial converter.
  Patch contributed by K1FSY / David.

* ModuleEchoLink: New TCL function "is_receiving" that is called when a remote
  EchoLink transmission is started or stopped. The default implementation will
  send a beep over the local transmitter.
  Patch from DL1HRC / Adi.

* Now possible to force the transmitter off using a DTMF command. The new
  configuration variable SHUTDOWN_CMD is used in a logic configuration
  section to set the command that should be used. The node will continue
  to operate as usual with the only difference that the transmitter will
  not be turned on for any event.



 1.1.0 -- 06 Jun 2013
----------------------

* Bugfixes in APRS statistcs.

* Modified DTMF-decoder's bandwidth to be more tolerant against voice audio
  and to comply with the ITU-T Q.23 und Q.24 standards.
  Patch from Steve / DH1DM.

* ModuleParrot: A new event handler has been added which make it possible to
  play a sound, for example a roger beep, when the recorded audio has been
  played back.

* ModuleEchoLink: Added an autoconnect feature where one EchoLink ID can be
  set up for auto connection. SvxLink will try to connect whenever idle.
  Original patch by Robbie / ON4SAX and Volodymyr / UR3QJW.

* 16kHz internal sampling frequency is now the default. This will increase
  the theoretical audio bandwidth from 4kHz to 8kHz. In reality the frequency
  response starts falling off after 5.5kHz due to filtering.

* Improved pre/de-emphasis filters.

* The QSO recorder now print out when being activated and deactivated.

* ModuleEchoLink: Now possible to disable use of Speex for EchoLink. This can
  be of use when running SvxLink on a system that have a less powerful CPU.
  New config variable: USE_GSM_ONLY. Have a look at the ModuleEchoLink (5)
  manual page for more information.
  Patch from Adi / DL1HRC.

* Improved error handling when reading the SQL_DELAY, SQL_START_DELAY and
  SQL_TIMEOUT config variables.

* Bugfix: There were an audio stuttering problem at the end of the long ident
  when using 16k internal sampling rate on slower hardware. This has now
  been fixed.

* ModuleEchoLink: The language for remote announcements were always the
  default. The DEFAULT_LANG config variable were ignored. Now it is possible
  to set a DEFAULT_LANG config variable in the ModuleEchoLink.conf file which
  only affect remote announcements.

* Improved printouts so that it's easier to see which part of SvxLink (logic,
  module etc) that made the printout. Also added a printout for receiver and
  transmitter creation.

* ModuleEchoLink: Listen only was falsely indicated when the EchoLink module
  was remotely activated.

* Periodic identifications were missing now and then under some conditions.
  This should be fixed now.

* The maximum QSO limit (MAX_QSOS) did not work for outgoing connections for
  all use cases.

* Now possible to specify NONE for RX and TX in all configs. For example,
  previously it was not possible to specify NONE for uplink RX or TX in
  RemoteTrx.



 1.0.0 -- 08 Mar 2013
----------------------

* Moved from sigc++ version 1.2 to version 2.
  Patch contributed by Felix/WU8K.

* The CTCSS detector has been improved. It is now much faster and have
  a lower false trigger rate in its default configuration. The mean
  detection time is now about 200ms where it previously was about 450ms.
  Previous configurations will have to be changed to adapt to the new
  detector. Have a look in the manual page at the new configuration
  variables: CTCSS_MODE, CTCSS_OPEN_THRESH, CTCSS_CLOSE_THRESH,
  CTCSS_SNR_OFFSET, CTCSS_BPF_LOW and CTCSS_BPF_HIGH. The CTCSS_THRESH
  configuration variable is obsolete.

* Now possible to set RTS and/or DTR to a static state by configuration
  if needed. Have a look at the SERIAL_SET_PINS config variable for the
  LocalRx and LocalTx sections in the svxlink.conf.5 manual page.

* Improved the SigLevTone detector using the same techniques that was
  used to improve the CTCSS decoder.

* Now possible to block incoming Echolink connects from stations if they
  connect too often. New config variable: CHECK_NR_CONNECTS.
  Patch from Adi/DL1HRC, reworked by SM0SVX/Tobias.

* Bugfix in Metar information module: SvxLink could crash if two
  requests were made in rapid succession.

* Now possible to have personal greetings on incoming EchoLink connections,
  if desired. Some TCL coding is neccessary to enable it though.

* Improved voter implementation that can vote continously and not only at the
  start of a transmission. By default it will check the signal strength for
  all receivers once per second and switch to the strongest one if the
  difference is large enough. New config variables: REVOTE_INTERVAL,
  HYSTERESIS, SQL_CLOSE_REVOTE_DELAY, RX_SWITCH_DELAY.

* ModuleEchoLink: The text "[listen only] is now prepended to the sysop name
  if listen only mode is active.

* New feature "extended squelch hangtimne" added. It is now possible to
  configure an extended squelch hangtime that is activated when the
  signal strength fall below a given threshold.

* Now SvxLink can send APRS statistics about RX squelch open count,
  TX on count, RX squelch open time and TX on time.
  Patch from Adi / DL1HRC.



 0.13.1 -- 27 Nov 2011
-----------------------

* Bugfix in RemoteTrx: Could crash when a Net uplink was disconnected.



 0.13.0 -- 05 Nov 2011
-----------------------

* Added selective calling system Motorola QC2.

* Small bugfix in RepeaterLogic: TX down was not always correctly handled
  on interference shutdown.

* Bugfix in ModuleEchoLink: The "last disconnected station" variable was
  updated even if a connection was rejected. This affected the "connect
  to the last disconnected station" command.

* New feature: 1750Hz tone call muting. Use the 1750_MUTING configuration
  variable in a local receiver configuration section to enable this new
  feature. This feature was contributed by Adi / DL1HRC.

* FAI alerts is now taken care of in the PropagationMonitor module.
  Patch from Adi / DL1HRC.

* Improved handling of SQL_HANGTIME and SQL_DELAY when using CTCSS. Now
  the ToneDetector itself handle the delays which is much better.

* Bugfix in RemoteTrx: Groups was not properly setup so remotetrx
  could not access stuff that it should have right to do.
  Patch contributed by Eren / TA1AET.

* TEP and F2 alerts are now taken care of in the PropagationMonitor module.
  Patch from Adi / DL1HRC.

* Bugfix in the MUTE_TX_ON_RX feature in RemoteTrx. The PTT would activate
  even if muted.



 0.12.0 -- 14 May 2011
-----------------------

* Bugfix in the EchoLink module: Short callsign (<6 chars) was not handled
  correctly in the APRS code.

* Added a QSO recorder feature that can record all traffic on the channel.
  The QSO recorder can be turned on and off using a DTMF command.
  New configuration variables: QSO_RECORDER_DIR and QSO_RECORDER_CMD.

* The voice mail module now store the messages as WAV files. Old messages
  will have to be removed or converted into WAV files.
  Old filename format: YYYYMMDD_hhmmss_UUU{.subj,.mesg}
  New filename format: YYYYMMDD_hhmmss_UUU{_subj,_mesg}.wav

* Voice mail messages are now time limited to a maximum time. Default
  is 10 seconds for the subject and two minutes for the message.

* Bugfix: The SQL_TIMEOUT function did not work as expected.

* The repeater_down TCL function now have a "reason" argument that
  can be either "IDLE" or "SQL_FLAP_SUP".

* It is now possible to have a "local" subdirectory in the events.d
  directory where the TCL files in the "local" directory will override
  the TCL files in the events.d directory.

* Added a threshold to the tone detector so that it is less prone to
  trigger on silence. This was a problem when using CTCSS squelch
  on a radio operated with closed squelch.

* Implemented a signal level transmission mechanism based on multiple
  tones, one for each signal level step, in the high audio frequency
  spectrum (5.5 - 6.5kHz). This can be used for linking in remote
  receivers via RF but still measure the signal strength at the
  remote receiver site. To map the signal level to tone frequencies
  on the remote receiver side, either RemoteTrx can be used or an
  Atmel AVR ATmega8 can be used for a more compact solution. The AVR
  microcontroller solution take a signal level voltage and converts
  that to one of ten tones which should be overlayed on the link audio.
  Note: Tone transmission in RemoteTrx will only work if it has been
  compiled in 16kHz mode. This is due to the high tone frequencies used.

* New feature: Tell repeater users that are not identifying to
  identify themselvs. The time to wait for an identification, after the
  repeater has been activated, is set using the IDENT_NAG_TIMEOUT
  configuration variable. A valid identification is considered to be
  a transmission longer than the time set by the IDENT_NAG_MIN_TIME
  configuration variable. We don't know if it's really an
  identification but it's the best we can do.

* New feature: The repeater can be told to activate again if the squelch
  openes within a specified time from repeater close. Use the new
  configuration variable OPEN_ON_SQL_AFTER_RPT_CLOSE to set this up.

* The TX_CTCSS feature have now been extended so that CTCSS tone
  can be transmitted if there is incoming traffic from another
  logic core (LOGIC), a module (MODULE) or if an announcement
  is being played (ANNOUNCEMENT). Previously there were only two
  choices, to send CTCSS tone when the squelch was open
  (repeater use) or to always do it.

* Bugfix: In the previous release all sound clips were converted
  to WAV files instead of RAW files. When the EchoLink module
  announce a conference name it looks for a file called
  conf-conf_name.wav (e.g. conf-linux.wav). Previously it looked
  for a file with a ".raw" file extension.

* New module, PropagationMonitor. The propagation monitor module
  receive emails from vhfdx.net (or gooddx.net) and announce
  propagation alerts on the air using voice messages.

* New module, MetarInfo. Get METAR (weather) information from
  predefined ICAO locations and announce the information on the
  air. Usually airports give them out. Module contributed by
  DL1HRC / Adi.

* A hamming window was added to the tone detector and DTMF
  decoder to improve out-of-band audio rejection. Patch
  from DH1DM / Steve.

* Now possible to issue commands to the core and to other modules even
  when another module is active. This is achieved by prefixing the
  command with a "*". If for example the EchoLink module is active and
  you want to check if there are any voice mails available the command
  to issue could look like this: *3001#.

* The "connect by callsign" command changed from "*" to "6*".

* The help module can now accept commands when not active. It will read
  back help for the given module ID. For example the command 01# will
  play the help message for the parrot module.
  
* The parrot module can now accept commands when not active. The only
  thing it can do is to read back the entered digits. For example the
  command 1123# will make the parrot module say "one two three".

* The EchoLink module can now accept commands when not active. The only
  command supported at the moment is "2", reading back the local node ID.
  Example: 22#

* Now users can check if there are any voice mail messages
  available without first logging in. Idea from Martin Burkhardt.
  The command to use is <module id><user id> so if the module id for
  voice mail is 3 and your user id is 001, the command to check if
  there are any voice mails available is 3001#.

* The DTMF repeater module can now accept commands when not active. It
  will play back the entered digits. For example the command 4123# will
  play the 1, 2 and 3 DTMF digits.

* A macro command may now be specified without a module name. The colon
  separator is still required though. If no module name is specified, the
  command is sent in to the DTMF handler without activating a module first.

* It now is possible to include a hash mark in a macro command by
  specifying 'H' in the command string. The 'H' will be translated to a '#'
  by the command parser and not interpreted as "end of command". This can
  be of use if you for example want to transmit a DTMF # using the
  DTMF repeater module. The macro specification would look something like
  this: 10=412345H#. When macro 10 is activated the DTMF sequence 12345#
  will be transmitted.

* Now possible to link more than one logic core together. The LOGIC1 and
  LOGIC2 configuration variables have been replaced with one configuration
  variable called CONNECT_LOGICS.

* New config variable MUTE_TX_ON_RX for a NetUplink in RemoteTrx. This
  will stop the transmitter from transmitting if the squelch is open
  on the receiver.

* Support for selcall activated functions added. New config variables:
  Logic/SEL5_MACRO_RANGE, RepeaterLogic/OPEN_ON_SEL5,
  LocalRx/SEL5_TYPE and LocalRx/SEL5_DEC_TYPE. Have a look in the
  svxlink.conf (5) manual page for more details.

* New module SelCallEnc. This module is used to send selective calling
  sequences out on the frequency upon user request.

* One RemoteTrx application can now be used to run more than one remote
  transceiver. Previously two RemoteTrx instances had to be run to
  support two transceivers. This required two sound cards to be used.
  Now only one sound card can be used to support two transceivers.
  Due to this change the configuration have changed a bit. To get everything
  right, backup your old remotetrx.conf configuration file and use the
  new default configuration file to start over. Manually move configuration
  values from your old configuration file to the new file, carefully
  reading the updated manual page, remotetrx.conf (5), to get everythin
  right.

* Now possible to set a PTT hangtime for the local tx type. This can be good
  to have on a link transmitter in combination with a tone squelch. When
  the transmitter is ordered to stop transmitting, the tone is immediately
  turned off, causing the squelch to close on the other side. Since the
  transmitter keeps transmitting for a while, no squelch tail will be heard.

* The DTMF repeater module now wait until all announcements have been played
  before retransmitting the digits.

* The EchoLink module can now use the Speex audio codec on connections
  between two SvxLink nodes which improves the audio quality a lot.
  Patch contributed by Steve / DH1DM.

* Added a fallback repeater mode to the RemoteTrx which can be used
  if using it as both RX and TX for a repeater. If the network
  connection is lost to the repeater, the RemoteTrx activates a very
  basic repeater mode, essentially just connecting the RX to the TX.
  Idea and original implementation by Adi / DL1HRC.

* Bugfix: The SQL_TIMEOUT feature did not work for all squelch detector types.

* Configuration variable VOX_LIMIT has been renamed to VOX_THRESH.

* SvxLink system global configuration files are now by default stored in
  the /etc/svxlink directory.

* New directory layout for event scripts and sound clips. The main event
  scripts are now stored in /usr/share/svxlink/events.d. The sound clip
  files are now stored in /usr/share/svxlink/sounds/<langcode>. TCL
  modules have been separated from the event handlers and are now stored
  in /usr/share/svxlink/modules.d

* New configuration variable DEFAULT_LANG that points out the default
  language to use.

* All TCL-modules have been split into two parts, the module logic and
  the event handlers. This has been done to make the process of
  creating and maintaining translations easier and also to make on the
  fly language switching easier.

* The ModuleTcl API for TCL modules changed a bit so external TCL
  modules have to be adapted to the new API. There are no big changes.
  Just a number of functions that have changed their names. The names
  have been changed from my_func_name to myFuncName.

* Bugfix in ModuleEchoLink: SvxLink would crash if no stations were
  found when using the random connect feature.

* New squelch detector type: EVDEV. This squelch detector read events
  from a /dev/input/eventX device node. This can for example be of use
  if you have a USB audio device with some buttons on it. If you're in
  luck, it generates events when the buttons are pressed.

* Better error handling for the DTMF command parser. Previously if for
  example two modules were setup with the same module id, SvxLink would
  just quit with a cryptic error message.

* Now possible to reject and/or accept outgoing EchoLink connections to
  specified stations using regular expressions in the same way that incoming
  connections can be limited. New configuration variables: REJECT_OUTGOING
  and ACCEPT_OUTGOING.

* Changed the name of some configuration variables in the EchoLink module
  DROP -> DROP_INCOMING, REJECT -> REJECT_INCOMING and
  ACCEPT -> ACCET_INCOMING.

* Bugfix: Playing sound clips in the startup TCL event handler did not work.



 0.11.0 -- 26 Apr 2009
-----------------------

* The SvxLink internal sample rate is now configurable by a compile time
  define (INTERNAL_SAMPLE_RATE in makefile.cfg).

* The effects volume is now only lowered as long as there are traffic
  coming into the logic core. Previously, the volume was lowered even
  after, for example, the squelch had closed. Patch contributed by
  Steve / DH1DM.

* New DTMF decoder derived from the SpanDSP code. Contribution by
  Steve / DH1DM.

* New tone detector implementation. Contribution by Steve / DH1DM.

* Increased 1750Hz tone burst detector bandwidth from 25 to 50Hz.
  Steve / DH1DM.

* Steve also contributed a couple of other improvements, bugfixes
  and workarounds.
  
* Bugfix in CW.tcl: The CW code for 'L' was incorrectly mapped to '..-.'.

* Two new command line options added to SvxLink Server and RemoteTrx:
  --pidfile and --runasuser.

* The detection bandwidth for CTCSS repeater open have been narrowed
  down from 8 Hz to 4 Hz.

* Improved the RemoteTrx protocol: HMAC-SHA1 authentication, security
  checks and most important, audio compression. It is not compatible
  with the old protocol.
  The authentication code also require a new dependency: libgcrypt.

* Added an audio pacer for message playback so that the audio output
  fifo will not be filled up when playing messages. If it fills up,
  this will cause a delay for other audio.

* Bugfix: The repeater logic hung when using the NO_REPEAT option.

* Added a squelch timeout for receivers so that a faulty receiver cannot
  block the system indefinitly. Use the SQL_TIMEOUT configuration variable
  to set this up.

* RepeaterLogic: The reason for repeater activation is now given in the
  repeater_up event handler function. This make it possible to implement
  different behavior depending on how the repeater was activated.

* Patch from DH1DM: Supressing roger beep after periodic id:s in
  RepeaterLogic.

* Bugfix: Log lines were not flushed out to the log file immediately since
  stdout was block buffered by default. Now it's forced to line buffered
  mode instead.

* Now skipping characters we don't know how to spell in the spellWord TCL
  function.

* Bugfix: It was not possible to chain two voters together.

* Bugfix: SvxLink would hang if an audio clip was missing.

* APRS and EchoLink location info (link status page) functionality in
  ModuleEchoLink added, contributed by DH1DM/Steve and DL1HRC/Adi.
  There is a new configuration section, "LocationInfo" for this
  and a new config variable LOCATION_INFO in the ModuleEchoLink.conf
  configuration file.

* SvxLink can now read WAV files. However, only 8k sampling rate,
  mono, 16 bit signed formated files are supported.

* The config file reader did not enforce a specific file extension which
  could cause strange effects when using an editor that save backup files
  in the same directory as the config files reside. Now all, except the
  main config file, must have the extension ".conf".



 0.10.1 -- 30 Jul 2008
-----------------------

* Bugfix: Again the NO_REPEAT config variable did not work. It was
  simply ignored.

* Bugfix: The "transmit" function was never called in Logic.tcl.
  This probably caused the IDENT_ONLY_AFTER_TX feature not to work.

* Bugfix: The squelchOpen function was not called in a RepeaterLogic when
  the repeater opened if using OPEN_SQL_FLANK=OPEN.

* Added TCL functions for sending selcall sequences. Code contributed by
  Adi / DL1HRC. Have a look at SelCall.tcl for usage instructions.

* New TX type, Multi, added to support multiple transmitters for one logic.

* Now support TCL 8.5.



 0.10.0 -- 18 May 2008
-----------------------

* Bugfix: If SHORT_IDENT_INTERVAL != 0 and LONG_IDENT_INTERVAL == 0 we
  got a division by zero error.

* Bugfix: The NO_REPEAT config variable did not work as expected. Audio
  was not only being cut off from being retransmitted. No modules got
  any audio either.

* Internal audio handling rewritten. The new audio pipe infrastructure
  is now used everywhere in SvxLink.

* Bugfix in ModuleEchoLink: The DESCRIPTION config variable wasn't
  used at all so no info message was sent upon connect.

* Now mixing sound effects with "traffic audio" (received repeater
  audio, audio from modules (e.g. EchoLink) or audio from logic
  links).

* Added support for the DTMF decoder on S54S / Aleks interface board.

* Lower audio latency.

* Audio is now transported between logic links and modules.

* RepeaterLogic: Identifications are now also sent when the
  repeater is up.

* The volume of sound effects and announcements are now lowered
  when there are other traffic that should be sent out
  (received repeater audio, module audio or audio from
  logic links). There are two new configuration variables
  to control this behaviour: FX_GAIN_NORMAL and FX_GAIN_LOW.

* New configuration variable for a simplex logic: MUTE_RX_ON_TX.

* Bugfix in ModuleEchoLink: When initiating an outgoing connection it was
  possible to deactivate the EchoLink module before the connection was
  established. This could especially happen if double detecting #.

* Bugfix in ModuleEchoLink: It was not possible to establish multiple
  outgoing connections in one command. In fact, entering multiple
  stations in one command would cause a memory leak.

* Implemented remote TX. The new application "remotetrx" now handle
  both remote transmitters and receivers. The old application "remoterx"
  has been removed.

* Implemented a simple TX uplink for the remotetrx application. This
  make it possible to have remote receivers that is linked up to the
  repeater site on an RF channel.

* Now possible to use left/right stereo channels as two mono channels.
  Which channel to use is chosen by the new configuration variable
  AUDIO_CHANNEL that must be set for RX and TX configuration sections.

* Changed the name of RX config variable VOX_START_DELAY to SQL_START_DELAY.
  It is now possible to use the squelch start delay for all squelch types.

* Added support for running the sound card in either of 8, 16 or 48 kHz
  sampling rate. Even though SvxLink internally still use 8kHz sampling
  rate, it improves the audio quality some what. Especially there is a
  difference when going from 8 to 16kHz since the filters can look
  quite bad at 8kHz. Some audio boards simply work best at 48kHz.
  New configuration variable GLOBAL/CARD_SAMPLE_RATE added to set this up.

* Added a signal level based squelch type. Set SQL_DET to SIGLEV to
  use the new squelch type. Configuration variables SIGLEV_OPEN_THRESH
  and SIGLEV_CLOSE_THRESH will control at which levels the squelch will
  open and close. To use this squelch type, the signal level detector
  must have been calibrated by setting up SIGLEV_SLOPE and SIGLEV_OFFSET.
  Also, since the detector is not perfect you probably need to set
  SQL_HANGTIME to a couple of hundred milliseconds. If using a voter,
  SQL_DELAY might have to be setup to get reliable signal level readings.
  A value of 40 seem to work fine.

* Implemented an "activate module on long command" feature. For example,
  this feature can be used to automatically activate the EchoLink module
  if the user types in a command longer than, lets say, four digits. This
  make it easier for users that are not used to the SvxLink command
  structure to establish an EchoLink connection.
  New config variable: ACTIVATE_MODULE_ON_LONG_CMD.

* Macros behave a little bit different now. The macro digits are now sent
  back into the logic core, digit by digit, as though they were received
  from the DTMF decoder. This mean that all macro commands have to be
  ended with a number sign to be executed.

* New voter configuration variable BUFFER_LENGTH to set how much audio,
  in milliseconds, should be buffered during the voting delay.
  Previously, the buffer length was adjusted to compensate for the
  voting delay. This is not necessary in cases where only a short
  voting delay is used (a couple of hundred milliseconds). It just adds
  latency to the audio which is especially noticable on a repeater.



 0.9.0 -- 02 Jan 2008
----------------------

* It is now possible to spcify NONE for the PTT_PORT config variable if
  no hardware PTT is required.

* Bugfix: It was not possible to turn ID off completely. It would always
  ID at 12 AM.

* Improved the DTMF decoder. Now using a third party DTMF decoder from the
  spandsp library. This mean that SvxLink now depend on this library to
  work so it must be installed.

* Lowered the amplitude of the repeater idle sound.

* Now possible to set parameters for outgoing DTMF digits, typically sent
  using the DTMF Repeater module. New config variables in the tx section:
  DTMF_TONE_LENGTH, DTMF_TONE_SPACING, DTMF_TONE_AMP.

* Bugfix: Now suppressing first roger beep when opening repeater on squelch up.

* Bugfix: Audio is now not sent to modules and other cores when the repeater
  is down.

* Bugfix in ModuleDtmfRepeater: One of the frequencies for DTMF tone sending
  was wrong (1366Hz instead of 1336Hz).

* Bugfix in ModuleEchoLink: The config variables DROP, REJECT and ACCEPT
  was not properly initialized so that when they were not set in the
  config file, SvxLink would behave unpredictably.

* SvxLink can now use GSM encoded sound clips.

* SvxLink now also run on bigendian systems.

* Fixed some warnings that appeared with gcc 4.2.

* Now linking against libtcl8.4 instead of libtcl. That seem to be
  more standard.

* Now compile under CentOS 5.0, Fedora 8, Ubuntu 7.10 and Gentoo.



 0.8.0 -- 15 Apr 2007
----------------------

* Bugfix in ModuleEchoLink: The outgoing greeting message would be
  mixed with incoming EchoLink traffic instead of muting the EchoLink
  traffic until the greeting message had been played.

* Bugfix in ModuleEchoLink: A crash could occur if the remote station sent
  some audio directly after a local diconnect.

* ModuleEchoLink: Better handling of QSO objects that are in the DISCONNECTED
  state.

* ModuleTclVoiceMail: Voice mails are now stored in
  /var/spool/svxlink/voice_mail.

* Added a logrotate config file: /etc/logrotate.d/svxlink. It rotates the
  logfile /var/log/svxlink.

* Added a startup script /etc/init.d/svxlink that can be used to start
  the SvxLink server at boot. It also have a configuration file:
  /etc/sysconfig/svxlink.

* Now possible to point out a configuration file on the command line using
  the --config command line option.

* Now also looking for the configuration file at $HOME/.svxlink/svxlink.conf

* New configuration variable GLOBAL/CFG_DIR. It should point out a directory
  (e.g. /etc/svxlink.d) where additional configuration files can be found.
  This will make it possible for each module to have its own configuration
  file. Good for modularity and it's easier to install third party modules.

* Bugfix: The stdin file descriptor was used after it had been closed.

* Catching SIGTERM and SIGINT. A message is written to stdout/logfile.

* Implemented CTCSS tone on transmit. New configuration variables are
  Tx1/CTCSS_FQ, Tx1/CTCSS_LEVEL, SimplexLogic/TX_CTCSS and
  RepeaterLogic/TX_CTCSS.

* Now possible to set a squelch delay which can be good in some odd
  situations. Configuration variable: Rx1/SQL_DELAY.

* Improved the CTCSS squelch detector. It is now possible to have a
  setup with open squelch. It is also more resistant to QRM.
  The configuration variable CTCSS_THRESH set the squelch threshold.
  The configuration variable CTCSS_FQ now understand fractions so we
  can write "136.5" instead of the approximation "136".

* Added a signal strength detector that can be used with the voter.

* Added a de-emphasis filter on received audio. This can be good if
  you connect to the receiver via a 9k6 packet radio connector.
  The audio must then be de-emphasized to not sound "thin".
  The filter can be turned on/off by the configuration variable
  DEEMPHASIS in the receiver configuration section.

* Added a pre-emphasis filter on transmitted audio. This can be good if
  you connect to the transmitter via a 9k6 packet radio connector.
  The audio must then be pre-emphasized to not sound "thick".
  The filter can be turned on/off by the configuration variable
  PREEMPHASIS in the transmitter configuration section.

* Added DTMF muting. Use the MUTE_DTMF configuration variable in an rx
  section to enable/disable this feature.

* Added squelch tail elimination. This is good if running with open squelch.
  Use the SQL_TAIL_ELIM configuration variable in an rx section to
  enable/disable this feature.

* DTMF tone duration is now available. It is not used at the moment but it
  would make it possible to implement LiTZ or other extra functions that
  depend on DTMF tone length.

* Added a pre-amplifier in the RX frontend. This can be used as a last resort
  if enough gain can't be achieved on the analogue side.

* ModuleEchoLink: New DTMF command "2" added that will play back the local
  node ID. This is useful if you are on a trip and find a SvxLink node that
  you want to know the ID of.

* New module DtmfRepeater. This module can be used as a DTMF pass-through
  feature on a repeater logic where DTMF muting has been enabled.

* Added a peak detector in the receiver so that it is easier to adjust
  the input volume. It is enabled by setting the PEAK_METER variable in
  the receiver configuration section. Start SvxLink and open the squelch on
  the receiver so that only noise is available on the input. Adjust the input
  volume until you see messages printed about distorsion. Then lower the
  volume until there are no more messages.

* Now using libsigc++ version 1.2 instead of the old and outdated 1.0.

* Manual pages added for svxlink, remoterx, all plugins and
  configuration files.

* SvxLink now announce the current time at manual identification.

* Implemented CW sending code in the TCL event scripts. Have a look at the
  documentation in CW.tcl.

* ModuleEchoLink: New configuration variables DROP, REJECT and ACCEPT added
  to make it possible to filter on callsign which stations are allowed
  to connect.

* RepeaterLogic: New configuration variable OPEN_SQL_FLANK which can be set
  to either OPEN or CLOSE to control if the repeater should activate on
  squelch open or squelch close for OPEN_ON_SQL and OPEN_ON_CTCSS.

* ModuleEchoLink: New feature "listen only" added. Using command 51 one can
  activate a mode where SvxLink will not transmit received audio to remote
  EchoLink stations. Neither locally received nor remotely received audio
  will be sent. Deactivate using 50.

* ModuleEchoLink: New feature "random connect" added. Use 31 to connect to
  a random link or repeater. Use 32 to connect to a random conference.

* ModuleEchoLink: New feature "reconnect to last disconnected". Use command
  4 to reconnect to the station that was the last one to disconnect.

* Now possible to process received DTMF digits and commands in the logic
  core TCL event scripts. New event functions: dtmf_digit_received and
  dtmf_cmd_received.

* Added files to set full access permissions on the serial and OSS audio
  devices: /etc/udev/rules.d/10-svxlink.rules and
  /etc/security/console.perms.d/90-svxlink.perms.



 0.7.0 -- 02 Dec 2005
----------------------

* Bugfix: An uninitialized variable caused svxlink to crash. This bug
  showed itself when using the TclVoiceMail module.

* The PTT_PIN configuration variable now accept multiple pins. Also, it
  is now possible to specify reverse polarity if needed.
  Examples: RTS, DTRRTS, !DTR!RTS or even DTR!RTS.

* A timestamp is now printed infront of each row in the logfile. The format
  of the timestamp is controlled by the new configuration variable
  GLOBAL/TIMESTAMP_FORMAT. Some formats are affected by the setting of the
  LC_TIME, LC_ALL and LANG environment variables. Have a look at the manual
  page for "strftime" for how to construct the format string.
  The log file will be reopened if svxlink is sent the SIGHUP UNIX signal.
  This can be used when setting up logrotate to automatically rotate the
  SvxLink logs.

* Bugfix in ModuleParrot: The module timeout was not handled correctly.
  The timeout timer was reset at squelch open but then it started to
  count down directly instead of waiting until the squelch was closed.

* It is now possible to use DTMF * as part of a command. Previously it
  was only used for triggering an identification. The only difference should
  be that when typing * on the console it must be followed by a # for the
  identification to be executed. When * is received on the radio channel,
  the identification is executed on squelch close. No # needed here.

* ModuleEchoLink: A new "connect by call" feature has been added. This can
  be used if the node number is unknown or if you want to search for
  stations starting with a specific prefix. Callsigns are mapped to digits
  by using the following method: ABC=2, DEF=3, GHI=4, JKL=5, MNO=6, PQRS=7,
  TUV=8, WXYZ=9. The same mapping as on many phones. Letters are mapped to its
  corresponding digit. The star character is ignored and all other characters
  are mapped to digit 1.
  A searh command start with * and then the callsign code is entered. So if
  you want to connect to SM3SVX-L you should enter "*76378915#". Since the
  codes are not unique a list of search hits will be presented to the user.
  If the entered code ends with *, a wildcard search will be performed. So
  if you want to search for all stations starting with SM3 you enter
  "*763*#".

* ModuleTclVoiceMail: This module now can send an e-mail to the recepient
  when a new voice mail has arrived. The e-mail address to use is
  configured in the TclVoiceMail.conf file for each user.



 0.6.0 -- 09 Oct 2005
----------------------

* New vox configuration variable VOX_START_DELAY. Specify a time in
  milliseconds after the receiver has been unmuted until the vox starts
  to operate. In a simplex logic configuration the receiver is muted
  (internally in SvxLink) when the transmitter is activated and unmuted
  when the transmitter is turned off. The vox start delay can be used
  if the transceiver makes a noise when the PTT is released. This noise
  would otherwise trigger the vox.

* New module "Tcl" added. This module does not do anything in
  itself. It is just a wrapper that calls TCL functions on different
  events (squelch open/close, DTMF commands received etc). This makes
  it possible to write new modules in TCL which can be a little bit
  more convenient than doing it in C++ directly.

* New module "TclVoiceMail". This module is implemented using the new Tcl
  module. I wrote it to test the Tcl module. It is a quite simplistic
  voice mail system but it demonstrates what you can do with modules
  written in TCL.

* Added a template for writing modules in C++. It can be found in
  svxlink/modules/template in the source code tree.

* Removed configuration variable IDENT_INTERVAL and replaced it with
  two new variables: SHORT_IDENT_INTERVAL and LONG_IDENT_INTERVAL.
  Identification is now entirely handled in TCL.



 0.5.0 -- 14 Aug 2005
----------------------

* Added a highpass filter on the receiver side to filter out incoming
  CTCSS tones.

* The repeater logic now opens on squelch close rather than squelch
  open. This is so that the first announcement will not be missed
  by the opener.

* Added a more flexible subsystem for handling events that should
  be announced on the air (repeater_up, repeater_down, identify etc).
  Exactly what should be done when an event occurs is specified in
  a TCL script. This make the event system very flexible. It will
  be easier to adapt SvxLink to other languages where the order
  of words is not the same as in english. It would also be possible
  to use a speech synthesizer which generate the sounds on the fly.

* Now four different ways of activating the repeater is supported:
  1750 Hz tone burst, CTCSS, DTMF and squelch controlled. The three
  types are configured individually using the configuration
  variables OPEN_ON_1750, OPEN_ON_CTCSS, OPEN_ON_DTMF and
  OPEN_ON_SQL.

* A simple Voter has been added so that multiple receivers can
  be used with one logic. The voter works on a first come first
  serve basis. The receiver that signals squelch open first will
  be the receiver that is used. The other receivers are muted.

* Made some changes to the receiver config section:
    - VOX_HANGTIME renamed to SQL_HANGTIME and it now affects all squelch
      types.
    - SQL_UP_DET and SQL_DOWN_DET merged into one config variable SQL_DET.
    - Renamed SQL_PORT to SERIAL_PORT and SQL_PIN to SERIAL_PIN.
    - VOX_FILER_DEPTH is now given in milliseconds instead of in number
      of samples.

* It is now possible to link two logic cores together. This can for example
  be used to link a repeater to another repeater via a link tranceiver.
  Another use is if you have two repeater logics defined (e.g. 2m and 70cm)
  you can link those together. The link is activated/deactivated on command.

* Now possible to use the repeater controller with external repeater
  hardware that repeats the audio directly. Normally SvxLink plays back
  the audio that is sampled but by setting NO_REPEAT=1 in the configuration
  file this is prohibited.



 0.4.0 -- 25 Mar 2005
----------------------

* Bugfix: Crash when the parrot module was active and an echolink
  connection were coming in.

* Applied patch from Eric Jacobson: Only ident if the link has been
  transmitting. New config variable: IDENT_ONLY_AFTER_TX.

* Added roger beep for SimplexLogic.

* ModuleParrot: The TX hang bug might now have been fixed. I really hope so...

* ModuleEchoLink: Now not possible to initiate a connection to own node.

* ModuleEchoLink: Added a link idle timeout timer.

* ModuleEchoLink: Now reports the number of connected stations when an
  identification is manually triggered by a "*".

* Now announcing the CTCSS frequency at manual identification if
  REPORT_CTCSS is set.

* ModuleParrot bugfix: Leading zeros were skipped when reading back
  entered DTMF digits.

* ModuleEchoLink bugfix: Now and then right after a disconnection, the link
  was automagically reestablished. Incoming connections are now not allowed
  from the disconnected station for five seconds.

* Added a simple macro system to be able to assign short command strings
  to longer commands. See documentation for the MACROS section in the
  configuration file description.

* Now possible to use an external hardware squelch indicator via a
  serial port. Usable pins are CTS, DSR, DCD and RI.

* ModuleEchoLink: New command, "1", added. When giving this command,
  all connected stations callsigns will be read back.

* The Repeater logic is now nice and stable. However, there are some
  audio issues that need to be fixed. There is some noise after playing
  sound clips that is not nice to listen to. The cause for this may be
  Alsa OSS emulation problems. I'll switch to native Alsa to see if that
  might help. Also, some times (not very often) the repeated audio get
  chopped up.



 0.3.0 -- 26 Sep 2004
----------------------

* Added anti flutter to the DTMF detection code. The anti flutter code is
  activated by prefixing all DTMF commands with the "A" character. When the
  feature is activated, two or more of the same digit in a row are ignored.
  To input more than one of the same digit in a row, use the repetition
  character "B". To end the command, use the "C" character. The anti flutter
  code is only active for one command. That is, until "C" is received.
  Example: A112B3C = 1223, AC = empty command = #.

* Bugfix in the Parrot module: The module timeout timer kept running after
  the module had been manually deactivated. This caused svxlink to crash when
  the timeout occured.

* ModuleEchoLink: Added support for multiple echolink connections. Two new
  configuration variable was added to support this: MAX_CONNECTIONS and
  MAX_QSOS.

* ModuleEchoLink: Now sending an audio reject message if the connection
  was rejected.

* Added command line parsing and two command line switches. The first is the
  --daemon switch which make the SvxLink server run in the background.
  The second is --logfile which make it possible to redirect stdout and
  stderr to a file.

* ModuleEchoLink: Improved directory list handling.

* Bugfix: The TX would hang some times.

* Bugfix: Audio transmitted by modules had precendence over local messages
  which caused interrupted announcements.

* Bugfix: The TX timeout caused some problems.

* Added an option to execute DTMF commands at squelch close in addition to
  when # is pressed (XyzLogic/EXEC_CMD_ON_SQL_CLOSE). However, the DTMF
  decoder will probably have to be improved to not false trigger for this
  feature to be really useful.

* ModuleParrot: New configuration option REPEAT_DELAY that makes it possible
  to wait a while after the squelch closes before playing back the recorded
  message.



 0.2.0 -- 27 May 2004
----------------------

* A SvxLink server node can now act as a repeater system.

* Added periodic identification.

* Improved sound clips.

* Improved DTMF decoding algorithm.

* ModuleEchoLink: Now printing out incoming chat messages.

* ModuleEchoLink: Now only printing out incoming info messages if it
  differs from the last message received.

* CTCSS squelch implemented. Usage of this is recommended over using
  the vox squelch. Make sure that your receiver let the CTCSS frequencies
  through.

* Fixed the Parrot module so that the whole FIFO is played. Previously
  only 15 seconds was played.

* Now possible to set the length of the Parrot module FIFO in the config
  file. That is, it is now possible to set the maximum recording length.

* ModuleEchoLink: "Connecting to <callsign>" is now announced before
  actually connecting.



 0.1.1 -- 16 Apr 2004
----------------------

* Bugfix: Incoming connections wasn't properly taken care of in ModuleEchoLink.



 0.1.0 -- 04 Apr 2004
----------------------

* Initial revision

* New application: svxlink, a multi purpose voice services frontend.

* New module: A Help module for svxlink.

* New module: A Parrot module for svxlink that echos back everything you say.

* New module: An EchoLink module for svxlink to handle EchoLink connections.
<|MERGE_RESOLUTION|>--- conflicted
+++ resolved
@@ -44,13 +44,12 @@
   SQL_EXTENDED_HANGTIME_THRESH are now settable from within a C++ module for
   example.
 
-<<<<<<< HEAD
 * A C++11 compatible compiler is now required.
 
 * Each DDR (e.g RTL-SDR dongle digital receiver) now run in its own thread
   which makes it possible to run multiple receivers on a Raspberry Pi for
   example.
-=======
+
 * Improved GPIO up/down scripts with more error handling and support for
   handling more cases.
 
@@ -68,7 +67,6 @@
 * Bugfix: Squelch types DDR, SIM and TONE reported the "raw" signal strength
   instead of the integrated one. This fix can change the behavior of the voter
   and the extended hangtime feature.
->>>>>>> daab01be
 
 
 
