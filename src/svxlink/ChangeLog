--- conflicted
+++ resolved
@@ -1,8 +1,7 @@
-<<<<<<< HEAD
- 1.5.0 -- 10 Aug 2016
-=======
  1.6.0 -- ?? ??? 2017
 ----------------------
+
+* MetarInfo: smaller changes e.g. additional tcl function for raw output
 
 * New argument "call" to EchoLink::is_receiving TCL event handler.
   Patch by hsmade.
@@ -15,7 +14,6 @@
 
 
  1.5.0 -- 22 Nov 2015
->>>>>>> 1723183e
 ----------------------
 
 * Because of termination the metar service on noaa.gov some changes were
