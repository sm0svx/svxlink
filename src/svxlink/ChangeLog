--- conflicted
+++ resolved
@@ -205,10 +205,6 @@
   HOST -> HOSTS, PORT -> HOST_PORT. New configuration variables:
   DNS_DOMAIN, HOST_PRIO, HOST_PRIO_INC, HOST_WEIGHT.
 
-<<<<<<< HEAD
-* New contribution from DL1HRC: SipLogic. The build is enabled by using the
-  -DWITH_CONTRIB_SIP_LOGIC=ON CMake command line option.
-=======
 * Logic cores (SimplexLogic, RepeaterLogic etc) are now implemented as plugins
   which mean they are dynamically loaded at runtime if needed. There are
   multiple benefits with that:
@@ -221,7 +217,9 @@
     package with a name like svxlink-contrib-examplelogic.
   See man svxlink.conf and the LOGIC_CORE_PATH configuration variable for info
   on how SvxLink find the plugins.
->>>>>>> 8817430d
+
+* New contribution from DL1HRC: SipLogic. The build is enabled by using the
+  -DWITH_CONTRIB_SIP_LOGIC=ON CMake command line option.
 
 
 
