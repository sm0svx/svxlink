/**
@file	 Reflector.cpp
@brief   The main reflector class
@author  Tobias Blomberg / SM0SVX
@date	 2017-02-11

\verbatim
SvxReflector - An audio reflector for connecting SvxLink Servers
Copyright (C) 2003-2025 Tobias Blomberg / SM0SVX

This program is free software; you can redistribute it and/or modify
it under the terms of the GNU General Public License as published by
the Free Software Foundation; either version 2 of the License, or
(at your option) any later version.

This program is distributed in the hope that it will be useful,
but WITHOUT ANY WARRANTY; without even the implied warranty of
MERCHANTABILITY or FITNESS FOR A PARTICULAR PURPOSE.  See the
GNU General Public License for more details.

You should have received a copy of the GNU General Public License
along with this program; if not, write to the Free Software
Foundation, Inc., 59 Temple Place, Suite 330, Boston, MA  02111-1307  USA
\endverbatim
*/

/****************************************************************************
 *
 * System Includes
 *
 ****************************************************************************/

#include <cassert>
#include <json/json.h>
<<<<<<< HEAD
#include <fstream>
#include <algorithm>
=======
#include <unistd.h>
#include <algorithm>
#include <fstream>
#include <iterator>
#include <regex>
>>>>>>> 41fd4b87


/****************************************************************************
 *
 * Project Includes
 *
 ****************************************************************************/

#include <AsyncConfig.h>
#include <AsyncTcpServer.h>
#include <AsyncDigest.h>
#include <AsyncSslCertSigningReq.h>
#include <AsyncEncryptedUdpSocket.h>
#include <AsyncApplication.h>
#include <AsyncPty.h>

#include <common.h>
#include <config.h>


/****************************************************************************
 *
 * Local Includes
 *
 ****************************************************************************/

#include "Reflector.h"
#include "ReflectorClient.h"
#include "TGHandler.h"


/****************************************************************************
 *
 * Namespaces to use
 *
 ****************************************************************************/

using namespace std;
using namespace Async;



/****************************************************************************
 *
 * Defines & typedefs
 *
 ****************************************************************************/

#define RENEW_AFTER 2/3


/****************************************************************************
 *
 * Local class definitions
 *
 ****************************************************************************/



/****************************************************************************
 *
 * Local functions
 *
 ****************************************************************************/

namespace {
  //void splitFilename(const std::string& filename, std::string& dirname,
  //    std::string& basename)
  //{
  //  std::string ext;
  //  basename = filename;

  //  size_t basenamepos = filename.find_last_of('/');
  //  if (basenamepos != string::npos)
  //  {
  //    if (basenamepos + 1 < filename.size())
  //    {
  //      basename = filename.substr(basenamepos + 1);
  //    }
  //    dirname = filename.substr(0, basenamepos + 1);
  //  }

  //  size_t extpos = basename.find_last_of('.');
  //  if (extpos != string::npos)
  //  {
  //    if (extpos+1 < basename.size())
  //    ext = basename.substr(extpos+1);
  //    basename.erase(extpos);
  //  }
  //}

  bool ensureDirectoryExist(const std::string& path)
  {
    std::vector<std::string> parts;
    SvxLink::splitStr(parts, path, "/");
    std::string dirname;
    if (path[0] == '/')
    {
      dirname = "/";
    }
    else if (path[0] != '.')
    {
      dirname = "./";
    }
    if (path.back() != '/')
    {
      parts.erase(std::prev(parts.end()));
    }
    for (const auto& part : parts)
    {
      dirname += part + "/";
      if (access(dirname.c_str(), F_OK) != 0)
      {
        std::cout << "Create directory '" << dirname << "'" << std::endl;
        if (mkdir(dirname.c_str(), 0777) != 0)
        {
          std::cerr << "*** ERROR: Could not create directory '"
                    << dirname << "'" << std::endl;
          return false;
        }
      }
    }
    return true;
  } /* ensureDirectoryExist */


  void startCertRenewTimer(const Async::SslX509& cert, Async::AtTimer& timer)
  {
    int days=0, seconds=0;
    cert.validityTime(days, seconds);
    time_t renew_time = cert.notBefore() +
        (static_cast<time_t>(days)*24*3600 + seconds)*RENEW_AFTER;
    timer.setTimeout(renew_time);
    timer.setExpireOffset(10000);
    timer.start();
  } /* startCertRenewTimer */
};


/****************************************************************************
 *
 * Exported Global Variables
 *
 ****************************************************************************/



/****************************************************************************
 *
 * Local Global Variables
 *
 ****************************************************************************/

namespace {
  ReflectorClient::ProtoVerRangeFilter v1_client_filter(
      ProtoVer(1, 0), ProtoVer(1, 999));
  //ReflectorClient::ProtoVerRangeFilter v2_client_filter(
  //    ProtoVer(2, 0), ProtoVer(2, 999));
  ReflectorClient::ProtoVerLargerOrEqualFilter ge_v2_client_filter(
      ProtoVer(2, 0));
};


/****************************************************************************
 *
 * Public static functions
 *
 ****************************************************************************/

time_t Reflector::timeToRenewCert(const Async::SslX509& cert)
{
  if (cert.isNull())
  {
    return 0;
  }

  int days=0, seconds=0;
  cert.validityTime(days, seconds);
  time_t renew_time = cert.notBefore() +
    (static_cast<time_t>(days)*24*3600 + seconds)*RENEW_AFTER;
  return renew_time;
} /* Reflector::timeToRenewCert */


/****************************************************************************
 *
 * Public member functions
 *
 ****************************************************************************/

Reflector::Reflector(void)
  : m_srv(0), m_udp_sock(0), m_tg_for_v1_clients(1), m_random_qsy_lo(0),
    m_random_qsy_hi(0), m_random_qsy_tg(0), m_http_server(0), m_cmd_pty(0),
<<<<<<< HEAD
    cfg_filename("/tmp/userinfo.json"), debug(false)
=======
    m_keys_dir("private/"), m_pending_csrs_dir("pending_csrs/"),
    m_csrs_dir("csrs/"), m_certs_dir("certs/"), m_pki_dir("pki/")
>>>>>>> 41fd4b87
{
  TGHandler::instance()->talkerUpdated.connect(
      mem_fun(*this, &Reflector::onTalkerUpdated));
  TGHandler::instance()->requestAutoQsy.connect(
      mem_fun(*this, &Reflector::onRequestAutoQsy));
  m_renew_cert_timer.expired.connect(
      [&](Async::AtTimer*)
      {
        if (!loadServerCertificateFiles())
        {
          std::cerr << "*** WARNING: Failed to renew server certificate"
                    << std::endl;
        }
      });
  m_renew_issue_ca_cert_timer.expired.connect(
      [&](Async::AtTimer*)
      {
        if (!loadSigningCAFiles())
        {
          std::cerr << "*** WARNING: Failed to renew issuing CA certificate"
                    << std::endl;
        }
      });
} /* Reflector::Reflector */


Reflector::~Reflector(void)
{
  delete m_http_server;
  m_http_server = 0;
  delete m_udp_sock;
  m_udp_sock = 0;
  delete m_srv;
  m_srv = 0;
  delete m_cmd_pty;
  m_cmd_pty = 0;
  m_client_con_map.clear();
  ReflectorClient::cleanup();
  delete TGHandler::instance();
} /* Reflector::~Reflector */


bool Reflector::initialize(Async::Config &cfg)
{
  m_cfg = &cfg;
  TGHandler::instance()->setConfig(m_cfg);

  std::string listen_port("5300");
  cfg.getValue("GLOBAL", "LISTEN_PORT", listen_port);
  m_srv = new TcpServer<FramedTcpConnection>(listen_port);
  m_srv->setConnectionThrottling(10, 0.1, 1000);
  m_srv->clientConnected.connect(
      mem_fun(*this, &Reflector::clientConnected));
  m_srv->clientDisconnected.connect(
      mem_fun(*this, &Reflector::clientDisconnected));

  if (!loadCertificateFiles())
  {
    return false;
  }

  m_srv->setSslContext(m_ssl_ctx);

  uint16_t udp_listen_port = 5300;
  cfg.getValue("GLOBAL", "LISTEN_PORT", udp_listen_port);
  m_udp_sock = new Async::EncryptedUdpSocket(udp_listen_port);
  const char* err = "unknown reason";
  if ((err="bad allocation",          (m_udp_sock == 0)) ||
      (err="initialization failure",  !m_udp_sock->initOk()) ||
      (err="unsupported cipher",      !m_udp_sock->setCipher(UdpCipher::NAME)))
  {
    std::cerr << "*** ERROR: Could not initialize UDP socket due to "
              << err << std::endl;
    return false;
  }
  m_udp_sock->setCipherAADLength(UdpCipher::AADLEN);
  m_udp_sock->setTagLength(UdpCipher::TAGLEN);
  m_udp_sock->cipherDataReceived.connect(
      mem_fun(*this, &Reflector::udpCipherDataReceived));
  m_udp_sock->dataReceived.connect(
      mem_fun(*this, &Reflector::udpDatagramReceived));

  unsigned sql_timeout = 0;
  cfg.getValue("GLOBAL", "SQL_TIMEOUT", sql_timeout);
  TGHandler::instance()->setSqlTimeout(sql_timeout);

  unsigned sql_timeout_blocktime = 60;
  cfg.getValue("GLOBAL", "SQL_TIMEOUT_BLOCKTIME", sql_timeout_blocktime);
  TGHandler::instance()->setSqlTimeoutBlocktime(sql_timeout_blocktime);

  m_cfg->getValue("GLOBAL", "TG_FOR_V1_CLIENTS", m_tg_for_v1_clients);

  SvxLink::SepPair<uint32_t, uint32_t> random_qsy_range;
  if (m_cfg->getValue("GLOBAL", "RANDOM_QSY_RANGE", random_qsy_range))
  {
    m_random_qsy_lo = random_qsy_range.first;
    m_random_qsy_hi = m_random_qsy_lo + random_qsy_range.second-1;
    if ((m_random_qsy_lo < 1) || (m_random_qsy_hi < m_random_qsy_lo))
    {
      cout << "*** WARNING: Illegal RANDOM_QSY_RANGE specified. Ignored."
           << endl;
      m_random_qsy_hi = m_random_qsy_lo = 0;
    }
    m_random_qsy_tg = m_random_qsy_hi;
  }

  std::string http_srv_port;
  if (m_cfg->getValue("GLOBAL", "HTTP_SRV_PORT", http_srv_port))
  {
    m_http_server = new Async::TcpServer<Async::HttpServerConnection>(http_srv_port);
    m_http_server->clientConnected.connect(
        sigc::mem_fun(*this, &Reflector::httpClientConnected));
    m_http_server->clientDisconnected.connect(
        sigc::mem_fun(*this, &Reflector::httpClientDisconnected));
  }

  m_cfg->getValue("GLOBAL", "DEBUG", debug);

  if (!m_cfg->getValue("GLOBAL", "USERFILE", cfg_filename))
  {
    cfg_filename = "/tmp/svxreflector_userdata-";
    cfg_filename += to_string(udp_listen_port);
    cfg_filename += ".json";
  }

  // reads the user data from json file
  if (!getUserData())
  {
    cout << "*** Can not read user data from json file: " << cfg_filename << endl;
  }
  
    // Path for command PTY
  string pty_path;
  m_cfg->getValue("GLOBAL", "COMMAND_PTY", pty_path);
  if (!pty_path.empty())
  {
    m_cmd_pty = new Pty(pty_path);
    if ((m_cmd_pty == nullptr) || !m_cmd_pty->open())
    {
      std::cerr << "*** ERROR: Could not open command PTY '" << pty_path
                << "' as specified in configuration variable "
                   "GLOBAL/COMMAND_PTY" << std::endl;
      return false;
    }
    m_cmd_pty->setLineBuffered(true);
    m_cmd_pty->dataReceived.connect(
        mem_fun(*this, &Reflector::ctrlPtyDataReceived));
  }

  m_cfg->valueUpdated.connect(sigc::mem_fun(*this, &Reflector::cfgUpdated));

  return true;
} /* Reflector::initialize */


void Reflector::updateUserdata(Json::Value user_arr)
{
  User m_user;
  for (Json::Value::ArrayIndex i = 0; i != user_arr.size(); i++)
  {
    Json::Value& t_userdata = user_arr[i];
    m_user.id = t_userdata.get("id", "").asString();
    m_user.name = t_userdata.get("name","").asString();
    m_user.mode = t_userdata.get("mode","").asString();
    m_user.call = t_userdata.get("call","").asString();
    m_user.location = t_userdata.get("location","").asString();
    m_user.aprs_sym = static_cast<char>(t_userdata.get("sym","").asInt());
    m_user.aprs_tab = static_cast<char>(t_userdata.get("tab","").asInt());
    m_user.comment = t_userdata.get("comment","").asString();
    if (t_userdata.get("last_activity","").asUInt() > 0)
    {
      m_user.last_activity = (time_t) t_userdata.get("last_activity","").asUInt();
    }

    std::map<std::string, User>::iterator iu;
    iu = userdata.find(m_user.id);
    if (iu != userdata.end())
    {
      iu->second.name= m_user.name;
      iu->second.mode= m_user.mode;
      iu->second.aprs_sym = m_user.aprs_sym;
      iu->second.aprs_tab = m_user.aprs_tab;
      iu->second.comment = m_user.comment;
      iu->second.location = m_user.location;
      if (m_user.last_activity)
      {
        iu->second.last_activity = m_user.last_activity;
      }

      if (debug)
      {
        cout << "UPDATE: call=" << m_user.call << ", id=" << m_user.id
          << ", name=" << m_user.name << ", location=" << m_user.location 
          << " (" << m_user.comment << ")" << endl;
      }
    }
    else
    {
      userdata.insert(std::pair<std::string, User>(m_user.id, m_user));
      if (debug)
      {
        cout << "New user: call=" << m_user.call << ", id=" << m_user.id 
             << ", name=" << m_user.name << ", location=" << m_user.location 
             << " ("   << m_user.comment << ")" << endl;
      }
    }
  }
  writeUserData(userdata);
} /* Reflector::updateUserdata */


void Reflector::updateQsostate(Json::Value eventmessage)
{
  cout << jsonToString(eventmessage) << endl;
} /* Reflector::updateQsostate */


void Reflector::nodeList(std::vector<std::string>& nodes) const
{
  nodes.clear();
  for (const auto& item : m_client_con_map)
  {
    const std::string& callsign = item.second->callsign();
    if (!callsign.empty())
    {
      nodes.push_back(callsign);
    }
  }
} /* Reflector::nodeList */


void Reflector::broadcastMsg(const ReflectorMsg& msg,
                             const ReflectorClient::Filter& filter)
{
  for (const auto& item : m_client_con_map)
  {
    ReflectorClient *client = item.second;
    if (filter(client) &&
        (client->conState() == ReflectorClient::STATE_CONNECTED))
    {
      client->sendMsg(msg);
    }
  }
} /* Reflector::broadcastMsg */


bool Reflector::sendUdpDatagram(ReflectorClient *client,
    const ReflectorUdpMsg& msg)
{
  if (client->protoVer() >= ProtoVer(3, 0))
  {
    ReflectorUdpMsg header(msg.type());
    ostringstream ss;
    assert(header.pack(ss) && msg.pack(ss));

    m_udp_sock->setCipherIV(client->udpCipherIV());
    m_udp_sock->setCipherKey(client->udpCipherKey());
    UdpCipher::AAD aad{client->udpCipherIVCntrNext()};
    std::stringstream aadss;
    if (!aad.pack(aadss))
    {
      std::cout << "*** WARNING: Packing associated data failed for UDP "
                   "datagram to " << client->remoteHost() << ":"
                << client->remotePort() << std::endl;
      return false;
    }
    return m_udp_sock->write(client->remoteHost(), client->remoteUdpPort(),
                             aadss.str().data(), aadss.str().size(),
                             ss.str().data(), ss.str().size());
  }
  else
  {
    ReflectorUdpMsgV2 header(msg.type(), client->clientId(),
        client->udpCipherIVCntrNext() & 0xffff);
    ostringstream ss;
    assert(header.pack(ss) && msg.pack(ss));
    return m_udp_sock->UdpSocket::write(
        client->remoteHost(), client->remoteUdpPort(),
        ss.str().data(), ss.str().size());
  }
} /* Reflector::sendUdpDatagram */


void Reflector::broadcastUdpMsg(const ReflectorUdpMsg& msg,
                                const ReflectorClient::Filter& filter)
{
  for (const auto& item : m_client_con_map)
  {
    ReflectorClient *client = item.second;
    if (filter(client) &&
        (client->conState() == ReflectorClient::STATE_CONNECTED))
    {
      client->sendUdpMsg(msg);
    }
  }
} /* Reflector::broadcastUdpMsg */


void Reflector::requestQsy(ReflectorClient *client, uint32_t tg)
{
  uint32_t current_tg = TGHandler::instance()->TGForClient(client);
  if (current_tg == 0)
  {
    std::cout << client->callsign()
              << ": Cannot request QSY from TG #0" << std::endl;
    return;
  }

  if (tg == 0)
  {
    tg = nextRandomQsyTg();
    if (tg == 0) { return; }
  }

  cout << client->callsign() << ": Requesting QSY from TG #"
       << current_tg << " to TG #" << tg << endl;

  broadcastMsg(MsgRequestQsy(tg),
      ReflectorClient::mkAndFilter(
        ge_v2_client_filter,
        ReflectorClient::TgFilter(current_tg)));
} /* Reflector::requestQsy */


Async::SslCertSigningReq
Reflector::loadClientPendingCsr(const std::string& callsign)
{
  Async::SslCertSigningReq csr;
  (void)csr.readPemFile(m_pending_csrs_dir + "/" + callsign + ".csr");
  return csr;
} /* Reflector::loadClientPendingCsr */


Async::SslCertSigningReq
Reflector::loadClientCsr(const std::string& callsign)
{
  Async::SslCertSigningReq csr;
  (void)csr.readPemFile(m_csrs_dir + "/" + callsign + ".csr");
  return csr;
} /* Reflector::loadClientPendingCsr */


bool Reflector::signClientCert(Async::SslX509& cert, const std::string& ca_op)
{
  //std::cout << "### Reflector::signClientCert" << std::endl;

  cert.setSerialNumber();
  cert.setIssuerName(m_issue_ca_cert.subjectName());
  cert.setValidityTime(CERT_VALIDITY_DAYS, CERT_VALIDITY_OFFSET_DAYS);
  auto cn = cert.commonName();
  if (!cert.sign(m_issue_ca_pkey))
  {
    std::cerr << "*** ERROR: Certificate signing failed for client "
              << cn << std::endl;
    return false;
  }
  auto crtfile = m_certs_dir + "/" + cn + ".crt";
  if (cert.writePemFile(crtfile) && m_issue_ca_cert.appendPemFile(crtfile))
  {
    runCAHook({
        { "CA_OP",      ca_op },
        { "CA_CRT_PEM", cert.pem() }
      });
  }
  else
  {
    std::cerr << "*** WARNING: Failed to write client certificate file '"
              << crtfile << "'" << std::endl;
  }
  return true;
} /* Reflector::signClientCert */


Async::SslX509 Reflector::signClientCsr(const std::string& cn)
{
  //std::cout << "### Reflector::signClientCsr" << std::endl;

  Async::SslX509 cert(nullptr);

  auto req = loadClientPendingCsr(cn);
  if (req.isNull())
  {
    std::cerr << "*** ERROR: Cannot find CSR to sign '" << req.filePath()
              << "'" << std::endl;
    return cert;
  }

  cert.clear();
  cert.setVersion(Async::SslX509::VERSION_3);
  cert.setSubjectName(req.subjectName());
  const Async::SslX509Extensions exts(req.extensions());
  Async::SslX509Extensions cert_exts;
  cert_exts.addBasicConstraints("critical, CA:FALSE");
  cert_exts.addKeyUsage(
      "critical, digitalSignature, keyEncipherment, keyAgreement");
  cert_exts.addExtKeyUsage("clientAuth");
  Async::SslX509ExtSubjectAltName san(exts.subjectAltName());
  cert_exts.addExtension(san);
  cert.addExtensions(cert_exts);
  Async::SslKeypair csr_pkey(req.publicKey());
  cert.setPublicKey(csr_pkey);

  if (!signClientCert(cert, "CSR_SIGNED"))
  {
    cert.set(nullptr);
  }

  std::string csr_path = m_csrs_dir + "/" + cn + ".csr";
  if (rename(req.filePath().c_str(), csr_path.c_str()) != 0)
  {
    auto errstr = SvxLink::strError(errno);
    std::cerr << "*** WARNING: Failed to move signed CSR from '"
              << req.filePath() << "' to '" << csr_path << "': "
              << errstr << std::endl;
  }

  auto client = ReflectorClient::lookup(cn);
  if ((client != nullptr) && !cert.isNull())
  {
    client->certificateUpdated(cert);
  }

  return cert;
} /* Reflector::signClientCsr */


Async::SslX509 Reflector::loadClientCertificate(const std::string& callsign)
{
  Async::SslX509 cert;
  if (!cert.readPemFile(m_certs_dir + "/" + callsign + ".crt") ||
      cert.isNull() ||
      //!cert.verify(m_issue_ca_pkey) ||
      !cert.timeIsWithinRange())
  {
    return nullptr;
  }
  return cert;
} /* Reflector::loadClientCertificate */


std::string Reflector::clientCertPem(const std::string& callsign) const
{
  std::string crtfile(m_certs_dir + "/" + callsign + ".crt");
  std::ifstream ifs(crtfile);
  if (!ifs.good())
  {
    return std::string();
  }
  return std::string(std::istreambuf_iterator<char>{ifs}, {});
} /* Reflector::clientCertPem */


std::string Reflector::caBundlePem(void) const
{
  std::ifstream ifs(m_ca_bundle_file);
  if (ifs.good())
  {
    return std::string(std::istreambuf_iterator<char>{ifs}, {});
  }
  return std::string();
} /* Reflector::caBundlePem */


std::string Reflector::issuingCertPem(void) const
{
  return m_issue_ca_cert.pem();
} /* Reflector::issuingCertPem */


bool Reflector::callsignOk(const std::string& callsign) const
{
    // Empty check
  if (callsign.empty())
  {
    std::cout << "*** WARNING: The callsign is empty" << std::endl;
    return false;
  }

    // Accept check
  std::string accept_cs_re_str;
  if (!m_cfg->getValue("GLOBAL", "ACCEPT_CALLSIGN", accept_cs_re_str) ||
      accept_cs_re_str.empty())
  {
    accept_cs_re_str =
      "[A-Z0-9][A-Z]{0,2}\\d[A-Z0-9]{1,3}[A-Z](?:-[A-Z0-9]{1,3})?";
  }
  const std::regex accept_callsign_re(accept_cs_re_str);
  if (!std::regex_match(callsign, accept_callsign_re))
  {
    std::cerr << "*** WARNING: The callsign '" << callsign
              << "' is not accepted by configuration (ACCEPT_CALLSIGN)"
              << std::endl;
    return false;
  }

    // Reject check
  std::string reject_cs_re_str;
  m_cfg->getValue("GLOBAL", "REJECT_CALLSIGN", reject_cs_re_str);
  if (!reject_cs_re_str.empty())
  {
    const std::regex reject_callsign_re(reject_cs_re_str);
    if (std::regex_match(callsign, reject_callsign_re))
    {
      std::cerr << "*** WARNING: The callsign '" << callsign
                << "' has been rejected by configuration (REJECT_CALLSIGN)."
                << std::endl;
      return false;
    }
  }

  return true;
} /* Reflector::callsignOk */


Async::SslX509 Reflector::csrReceived(Async::SslCertSigningReq& req)
{
  if (req.isNull())
  {
    return nullptr;
  }

  std::string callsign(req.commonName());
  if (!callsignOk(callsign))
  {
    std::cerr << "*** WARNING: The CSR CN (callsign) check failed"
              << std::endl;
    return nullptr;
  }

  std::string csr_path(m_csrs_dir + "/" + callsign + ".csr");
  Async::SslCertSigningReq csr;
  if (!csr.readPemFile(csr_path))
  {
    csr.set(nullptr);
  }

  if (!csr.isNull() && (req.publicKey() != csr.publicKey()))
  {
    std::cerr << "*** WARNING: The received CSR with callsign '"
              << callsign << "' has a different public key "
                 "than the current CSR. That may be a sign of someone "
                 "trying to hijack a callsign or the owner of the "
                 "callsign has generated a new private/public key pair."
              << std::endl;
    return nullptr;
  }

  Async::SslX509 cert = loadClientCertificate(callsign);
  if (!cert.isNull() &&
      ((cert.publicKey() != req.publicKey()) ||
       (timeToRenewCert(cert) <= std::time(NULL))))
  {
    cert.set(nullptr);
  }

  const std::string pending_csr_path(
      m_pending_csrs_dir + "/" + callsign + ".csr");
  Async::SslCertSigningReq pending_csr;
  if ((
        csr.isNull() ||
        (req.digest() != csr.digest()) ||
        cert.isNull()
      ) && (
        !pending_csr.readPemFile(pending_csr_path) ||
        (req.digest() != pending_csr.digest())
      ))
  {
    std::cout << callsign << ": Add pending CSR '" << pending_csr_path
              << "' to CA" << std::endl;
    if (req.writePemFile(pending_csr_path))
    {
      const auto ca_op =
        pending_csr.isNull() ? "PENDING_CSR_CREATE" : "PENDING_CSR_UPDATE";
      runCAHook({
          { "CA_OP",      ca_op },
          { "CA_CSR_PEM", req.pem() }
        });
    }
    else
    {
      std::cerr << "*** WARNING: Could not write CSR file '"
                << pending_csr_path << "'" << std::endl;
    }
  }

  return cert;
} /* Reflector::csrReceived */


/****************************************************************************
 *
 * Protected member functions
 *
 ****************************************************************************/



/****************************************************************************
 *
 * Private member functions
 *
 ****************************************************************************/

void Reflector::clientConnected(Async::FramedTcpConnection *con)
{
  std::cout << con->remoteHost() << ":" << con->remotePort()
       << ": Client connected" << endl;
  ReflectorClient *client = new ReflectorClient(this, con, m_cfg);
  con->verifyPeer.connect(sigc::mem_fun(*this, &Reflector::onVerifyPeer));
  m_client_con_map[con] = client;
} /* Reflector::clientConnected */


void Reflector::clientDisconnected(Async::FramedTcpConnection *con,
                           Async::FramedTcpConnection::DisconnectReason reason)
{
  ReflectorClientConMap::iterator it = m_client_con_map.find(con);
  assert(it != m_client_con_map.end());
  ReflectorClient *client = (*it).second;

  TGHandler::instance()->removeClient(client);

  if (!client->callsign().empty())
  {
    cout << client->callsign() << ": ";
  }
  else
  {
    std::cout << con->remoteHost() << ":" << con->remotePort() << ": ";
  }
  std::cout << "Client disconnected: "
            << TcpConnection::disconnectReasonStr(reason) << std::endl;

  m_client_con_map.erase(it);

  if (!client->callsign().empty())
  {
    broadcastMsg(MsgNodeLeft(client->callsign()),
        ReflectorClient::ExceptFilter(client));
  }
  //Application::app().runTask([=]{ delete client; });
  delete client;
} /* Reflector::clientDisconnected */


bool Reflector::udpCipherDataReceived(const IpAddress& addr, uint16_t port,
                                      void *buf, int count)
{
  if ((count <= 0) || (static_cast<size_t>(count) < UdpCipher::AADLEN))
  {
    std::cout << "### : Ignoring too short UDP datagram (" << count
              << " bytes)" << std::endl;
    return true;
  }

  stringstream ss;
  ss.write(reinterpret_cast<const char *>(buf), UdpCipher::AADLEN);
  assert(m_aad.unpack(ss));

  ReflectorClient* client = nullptr;
  if (m_aad.iv_cntr == 0)
  {
    UdpCipher::InitialAAD iaad;
    //std::cout << "### Reflector::udpCipherDataReceived: m_aad.iv_cntr="
    //          << m_aad.iv_cntr << std::endl;
    if (static_cast<size_t>(count) < iaad.packedSize())
    {
      std::cout << "### Reflector::udpCipherDataReceived: "
                   "Ignoring malformed UDP registration datagram" << std::endl;
      return true;
    }
    ss.clear();
    ss.write(reinterpret_cast<const char *>(buf)+UdpCipher::AADLEN,
        sizeof(UdpCipher::ClientId));

    Async::MsgPacker<UdpCipher::ClientId>::unpack(ss, iaad.client_id);
    //std::cout << "### Reflector::udpCipherDataReceived: client_id="
    //          << iaad.client_id << std::endl;
    auto client = ReflectorClient::lookup(iaad.client_id);
    if (client == nullptr)
    {
      std::cout << "### Could not find client id (" << iaad.client_id
                << ") specified in initial AAD datagram" << std::endl;
      return true;
    }
    m_udp_sock->setCipherIV(UdpCipher::IV{client->udpCipherIVRand(),
                                          client->clientId(), 0});
    m_udp_sock->setCipherKey(client->udpCipherKey());
    m_udp_sock->setCipherAADLength(iaad.packedSize());
  }
  else if ((client=ReflectorClient::lookup(std::make_pair(addr, port))))
  {
    //if (static_cast<size_t>(count) < UdpCipher::AADLEN)
    //{
    //  std::cout << "### Reflector::udpCipherDataReceived: Datagram too short "
    //               "to hold associated data" << std::endl;
    //  return true;
    //}

    //if (!aad_unpack_ok)
    //{
    //  std::cout << "*** WARNING: Unpacking associated data failed for UDP "
    //               "datagram from " << addr << ":" << port << std::endl;
    //  return true;
    //}
    //std::cout << "### Reflector::udpCipherDataReceived: m_aad.iv_cntr="
    //          << m_aad.iv_cntr << std::endl;
    m_udp_sock->setCipherIV(UdpCipher::IV{client->udpCipherIVRand(),
                                          client->clientId(), m_aad.iv_cntr});
    m_udp_sock->setCipherKey(client->udpCipherKey());
    m_udp_sock->setCipherAADLength(UdpCipher::AADLEN);
  }
  else
  {
    udpDatagramReceived(addr, port, nullptr, buf, count);
    return true;
  }

  return false;
} /* Reflector::udpCipherDataReceived */


void Reflector::udpDatagramReceived(const IpAddress& addr, uint16_t port,
                                    void* aadptr, void *buf, int count)
{
  //std::cout << "### Reflector::udpDatagramReceived:"
  //          << " addr=" << addr
  //          << " port=" << port
  //          << " count=" << count
  //          << std::endl;

  assert(m_udp_sock->cipherAADLength() >= UdpCipher::AADLEN);

  stringstream ss;
  ss.write(reinterpret_cast<const char *>(buf), static_cast<size_t>(count));

  ReflectorUdpMsg header;
  if (!header.unpack(ss))
  {
    cout << "*** WARNING: Unpacking message header failed for UDP datagram "
            "from " << addr << ":" << port << endl;
    return;
  }
  ReflectorUdpMsgV2 header_v2;

  ReflectorClient* client = nullptr;
  UdpCipher::AAD aad;
  if (aadptr != nullptr)
  {
    //std::cout << "### Reflector::udpDatagramReceived: m_aad.iv_cntr="
    //          << m_aad.iv_cntr << std::endl;

    stringstream aadss;
    aadss.write(reinterpret_cast<const char *>(aadptr),
        m_udp_sock->cipherAADLength());

    if (!aad.unpack(aadss))
    {
      return;
    }
    if (aad.iv_cntr == 0) // Client UDP registration
    {
      UdpCipher::InitialAAD iaad;
      assert(aadss.seekg(0));
      if (!iaad.unpack(aadss))
      {
        std::cout << "### Reflector::udpDatagramReceived: "
                     "Could not unpack iaad" << std::endl;
        return;
      }
      assert(iaad.iv_cntr == 0);
      //std::cout << "### Reflector::udpDatagramReceived: iaad.client_id="
      //          << iaad.client_id << std::endl;
      client = ReflectorClient::lookup(iaad.client_id);
      if (client == nullptr)
      {
        std::cout << "### Reflector::udpDatagramReceived: Could not find "
                     "client id " << iaad.client_id << std::endl;
        return;
      }
      else if (client->remoteUdpPort() == 0)
      {
        //client->setRemoteUdpPort(port);
      }
      else
      {
        std::cout << "### Reflector::udpDatagramReceived: Client "
                  << iaad.client_id << " already registered." << std::endl;
      }
      client->setUdpRxSeq(0);
      //client->sendUdpMsg(MsgUdpHeartbeat());
    }
    else
    {
      client = ReflectorClient::lookup(std::make_pair(addr, port));
      if (client == nullptr)
      {
        std::cout << "### Unknown client " << addr << ":" << port << std::endl;
        return;
      }
    }
  }
  else
  {
    ss.seekg(0);
    if (!header_v2.unpack(ss))
    {
      std::cout << "*** WARNING: Unpacking V2 message header failed for UDP "
              "datagram from " << addr << ":" << port << std::endl;
      return;
    }
    client = ReflectorClient::lookup(header_v2.clientId());
    if (client == nullptr)
    {
      std::cerr << "*** WARNING: Incoming V2 UDP datagram from " << addr << ":"
           << port << " has invalid client id " << header_v2.clientId()
           << std::endl;
      return;
    }
  }

  //auto client = ReflectorClient::lookup(std::make_pair(addr, port));
  //if (client == nullptr)
  //{
  //  client = ReflectorClient::lookup(header.clientId());
  //  if (client == nullptr)
  //  {
  //    cerr << "*** WARNING: Incoming UDP datagram from " << addr << ":" << port
  //         << " has invalid client id " << header.clientId() << endl;
  //    return;
  //  }
  //}

  if (addr != client->remoteHost())
  {
    cerr << "*** WARNING[" << client->callsign()
         << "]: Incoming UDP packet has the wrong source ip, "
         << addr << " instead of " << client->remoteHost() << endl;
    return;
  }
  if (client->remoteUdpPort() == 0)
  {
    client->setRemoteUdpPort(port);
    client->sendUdpMsg(MsgUdpHeartbeat());
  }
  if (port != client->remoteUdpPort())
  {
    cerr << "*** WARNING[" << client->callsign()
         << "]: Incoming UDP packet has the wrong source UDP "
            "port number, " << port << " instead of "
         << client->remoteUdpPort() << endl;
    return;
  }

    // Check sequence number
  if (client->protoVer() >= ProtoVer(3, 0))
  {
    if (aad.iv_cntr < client->nextUdpRxSeq()) // Frame out of sequence (ignore)
    {
      std::cout << client->callsign()
                << ": Dropping out of sequence UDP frame with seq="
                << aad.iv_cntr << std::endl;
      return;
    }
    else if (aad.iv_cntr > client->nextUdpRxSeq()) // Frame lost
    {
      std::cout << client->callsign() << ": UDP frame(s) lost. Expected seq="
                << client->nextUdpRxSeq()
                << " but received " << aad.iv_cntr
                << ". Resetting next expected sequence number to "
                << (aad.iv_cntr + 1) << std::endl;
    }
    client->setUdpRxSeq(aad.iv_cntr + 1);
  }
  else
  {
    uint16_t next_udp_rx_seq = client->nextUdpRxSeq() & 0xffff;
    uint16_t udp_rx_seq_diff = header_v2.sequenceNum() - next_udp_rx_seq;
    if (udp_rx_seq_diff > 0x7fff) // Frame out of sequence (ignore)
    {
      std::cout << client->callsign()
                << ": Dropping out of sequence frame with seq="
                << header_v2.sequenceNum() << ". Expected seq="
                << next_udp_rx_seq << std::endl;
      return;
    }
    else if (udp_rx_seq_diff > 0) // Frame(s) lost
    {
      cout << client->callsign()
           << ": UDP frame(s) lost. Expected seq=" << next_udp_rx_seq
           << ". Received seq=" << header_v2.sequenceNum() << endl;
    }
    client->setUdpRxSeq(header_v2.sequenceNum() + 1);
  }

  client->udpMsgReceived(header);

  //std::cout << "### Reflector::udpDatagramReceived: type="
  //          << header.type() << std::endl;
  switch (header.type())
  {
    case MsgUdpHeartbeat::TYPE:
      break;

    case MsgUdpAudio::TYPE:
    {
      if (!client->isBlocked())
      {
        MsgUdpAudio msg;
        if (!msg.unpack(ss))
        {
          cerr << "*** WARNING[" << client->callsign()
               << "]: Could not unpack incoming MsgUdpAudioV1 message" << endl;
          return;
        }
        uint32_t tg = TGHandler::instance()->TGForClient(client);
        if (!msg.audioData().empty() && (tg > 0))
        {
          ReflectorClient* talker = TGHandler::instance()->talkerForTG(tg);
          if (talker == 0)
          {
            TGHandler::instance()->setTalkerForTG(tg, client);
            talker = TGHandler::instance()->talkerForTG(tg);
          }
          if (talker == client)
          {
            TGHandler::instance()->setTalkerForTG(tg, client);
            broadcastUdpMsg(msg,
                ReflectorClient::mkAndFilter(
                  ReflectorClient::ExceptFilter(client),
                  ReflectorClient::TgFilter(tg)));
            //broadcastUdpMsgExcept(tg, client, msg,
            //    ProtoVerRange(ProtoVer(0, 6),
            //                  ProtoVer(1, ProtoVer::max().minor())));
            //MsgUdpAudio msg_v2(msg);
            //broadcastUdpMsgExcept(tg, client, msg_v2,
            //    ProtoVerRange(ProtoVer(2, 0), ProtoVer::max()));
          }
        }
      }
      break;
    }

    //case MsgUdpAudio::TYPE:
    //{
    //  if (!client->isBlocked())
    //  {
    //    MsgUdpAudio msg;
    //    if (!msg.unpack(ss))
    //    {
    //      cerr << "*** WARNING[" << client->callsign()
    //           << "]: Could not unpack incoming MsgUdpAudio message" << endl;
    //      return;
    //    }
    //    if (!msg.audioData().empty())
    //    {
    //      if (m_talker == 0)
    //      {
    //        setTalker(client);
    //        cout << m_talker->callsign() << ": Talker start on TG #"
    //             << msg.tg() << endl;
    //      }
    //      if (m_talker == client)
    //      {
    //        gettimeofday(&m_last_talker_timestamp, NULL);
    //        broadcastUdpMsgExcept(tg, client, msg,
    //            ProtoVerRange(ProtoVer(2, 0), ProtoVer::max()));
    //        MsgUdpAudioV1 msg_v1(msg.audioData());
    //        broadcastUdpMsgExcept(tg, client, msg_v1,
    //            ProtoVerRange(ProtoVer(0, 6),
    //                          ProtoVer(1, ProtoVer::max().minor())));
    //      }
    //    }
    //  }
    //  break;
    //}

    case MsgUdpFlushSamples::TYPE:
    {
      uint32_t tg = TGHandler::instance()->TGForClient(client);
      ReflectorClient* talker = TGHandler::instance()->talkerForTG(tg);
      if ((tg > 0) && (client == talker))
      {
        TGHandler::instance()->setTalkerForTG(tg, 0);
      }
        // To be 100% correct the reflector should wait for all connected
        // clients to send a MsgUdpAllSamplesFlushed message but that will
        // probably lead to problems, especially on reflectors with many
        // clients. We therefore acknowledge the flush immediately here to
        // the client who sent the flush request.
      client->sendUdpMsg(MsgUdpAllSamplesFlushed());
      break;
    }

    case MsgUdpAllSamplesFlushed::TYPE:
      // Ignore
      break;

    case MsgUdpSignalStrengthValues::TYPE:
    {
      if (!client->isBlocked())
      {
        MsgUdpSignalStrengthValues msg;
        if (!msg.unpack(ss))
        {
          cerr << "*** WARNING[" << client->callsign()
               << "]: Could not unpack incoming "
                  "MsgUdpSignalStrengthValues message" << endl;
          return;
        }
        typedef MsgUdpSignalStrengthValues::Rxs::const_iterator RxsIter;
        for (RxsIter it = msg.rxs().begin(); it != msg.rxs().end(); ++it)
        {
          const MsgUdpSignalStrengthValues::Rx& rx = *it;
          //std::cout << "### MsgUdpSignalStrengthValues:"
          //  << " id=" << rx.id()
          //  << " siglev=" << rx.siglev()
          //  << " enabled=" << rx.enabled()
          //  << " sql_open=" << rx.sqlOpen()
          //  << " active=" << rx.active()
          //  << std::endl;
          client->setRxSiglev(rx.id(), rx.siglev());
          client->setRxEnabled(rx.id(), rx.enabled());
          client->setRxSqlOpen(rx.id(), rx.sqlOpen());
          client->setRxActive(rx.id(), rx.active());
        }
      }
      break;
    }

    default:
      // Better ignoring unknown messages to make it easier to add messages to
      // the protocol but still be backwards compatible

      //cerr << "*** WARNING[" << client->callsign()
      //     << "]: Unknown UDP protocol message received: msg_type="
      //     << header.type() << endl;
      break;
  }
} /* Reflector::udpDatagramReceived */


void Reflector::onTalkerUpdated(uint32_t tg, ReflectorClient* old_talker,
                                ReflectorClient *new_talker)
{
  if (old_talker != 0)
  {
    cout << old_talker->callsign() << ": Talker stop on TG #" << tg << endl;
    broadcastMsg(MsgTalkerStop(tg, old_talker->callsign()),
        ReflectorClient::mkAndFilter(
          ge_v2_client_filter,
          ReflectorClient::mkOrFilter(
            ReflectorClient::TgFilter(tg),
            ReflectorClient::TgMonitorFilter(tg))));
    if (tg == tgForV1Clients())
    {
      broadcastMsg(MsgTalkerStopV1(old_talker->callsign()), v1_client_filter);
    }
    broadcastUdpMsg(MsgUdpFlushSamples(),
          ReflectorClient::mkAndFilter(
            ReflectorClient::TgFilter(tg),
            ReflectorClient::ExceptFilter(old_talker)));
  }
  if (new_talker != 0)
  {
    cout << new_talker->callsign() << ": Talker start on TG #" << tg << endl;
    broadcastMsg(MsgTalkerStart(tg, new_talker->callsign()),
        ReflectorClient::mkAndFilter(
          ge_v2_client_filter,
          ReflectorClient::mkOrFilter(
            ReflectorClient::TgFilter(tg),
            ReflectorClient::TgMonitorFilter(tg))));
    if (tg == tgForV1Clients())
    {
      broadcastMsg(MsgTalkerStartV1(new_talker->callsign()), v1_client_filter);
    }
  }
} /* Reflector::setTalker */


void Reflector::httpRequestReceived(Async::HttpServerConnection *con,
                                    Async::HttpServerConnection::Request& req)
{
  //std::cout << "### " << req.method << " " << req.target << std::endl;

  Async::HttpServerConnection::Response res;
  if ((req.method != "GET") && (req.method != "HEAD"))
  {
    res.setCode(501);
    res.setContent("application/json",
        "{\"msg\":\"" + req.method + ": Method not implemented\"}");
    con->write(res);
    return;
  }

  if (req.target != "/status")
  {
    res.setCode(404);
    res.setContent("application/json",
        "{\"msg\":\"Not found!\"}");
    con->write(res);
    return;
  }

  Json::Value status;
  status["nodes"] = Json::Value(Json::objectValue);
  for (const auto& item : m_client_con_map)
  {
    ReflectorClient* client = item.second;
    if (client->conState() != ReflectorClient::STATE_CONNECTED)
    {
      continue;
    }

    Json::Value node(client->nodeInfo());
    //node["addr"] = client->remoteHost().toString();
    node["protoVer"]["majorVer"] = client->protoVer().majorVer();
    node["protoVer"]["minorVer"] = client->protoVer().minorVer();
    auto tg = client->currentTG();
    if (!TGHandler::instance()->showActivity(tg))
    {
      tg = 0;
    }
    node["tg"] = tg;
    node["restrictedTG"] = TGHandler::instance()->isRestricted(tg);
    Json::Value tgs = Json::Value(Json::arrayValue);
    const std::set<uint32_t>& monitored_tgs = client->monitoredTGs();
    for (std::set<uint32_t>::const_iterator mtg_it=monitored_tgs.begin();
         mtg_it!=monitored_tgs.end(); ++mtg_it)
    {
      tgs.append(*mtg_it);
    }
    node["monitoredTGs"] = tgs;
    bool is_talker = TGHandler::instance()->talkerForTG(tg) == client;
    node["isTalker"] = is_talker;

    if (node.isMember("qth") && node["qth"].isArray())
    {
      //std::cout << "### Found qth" << std::endl;
      Json::Value& qths(node["qth"]);
      for (Json::Value::ArrayIndex i=0; i<qths.size(); ++i)
      {
        Json::Value& qth(qths[i]);
        if (qth.isMember("rx") && qth["rx"].isObject())
        {
          //std::cout << "### Found rx" << std::endl;
          Json::Value::Members rxs(qth["rx"].getMemberNames());
          for (Json::Value::Members::const_iterator it=rxs.begin(); it!=rxs.end(); ++it)
          {
            //std::cout << "### member=" << *it << std::endl;
            const std::string& rx_id_str(*it);
            if (rx_id_str.size() == 1)
            {
              char rx_id(rx_id_str[0]);
              Json::Value& rx(qth["rx"][rx_id_str]);
              if (client->rxExist(rx_id))
              {
                rx["siglev"] = client->rxSiglev(rx_id);
                rx["enabled"] = client->rxEnabled(rx_id);
                rx["sql_open"] = client->rxSqlOpen(rx_id);
                rx["active"] = client->rxActive(rx_id);
              }
            }
          }
        }
        if (qth.isMember("tx") && qth["tx"].isObject())
        {
          //std::cout << "### Found tx" << std::endl;
          Json::Value::Members txs(qth["tx"].getMemberNames());
          for (Json::Value::Members::const_iterator it=txs.begin(); it!=txs.end(); ++it)
          {
            //std::cout << "### member=" << *it << std::endl;
            const std::string& tx_id_str(*it);
            if (tx_id_str.size() == 1)
            {
              char tx_id(tx_id_str[0]);
              Json::Value& tx(qth["tx"][tx_id_str]);
              if (client->txExist(tx_id))
              {
                tx["transmit"] = client->txTransmit(tx_id);
              }
            }
          }
        }
      }
    }
    status["nodes"][client->callsign()] = node;
  }
  std::ostringstream os;
  Json::StreamWriterBuilder builder;
  builder["commentStyle"] = "None";
  builder["indentation"] = ""; //The JSON document is written on a single line
  Json::StreamWriter* writer = builder.newStreamWriter();
  writer->write(status, &os);
  delete writer;
  res.setContent("application/json", os.str());
  if (req.method == "HEAD")
  {
    res.setSendContent(false);
  }
  res.setCode(200);
  con->write(res);
} /* Reflector::requestReceived */


void Reflector::httpClientConnected(Async::HttpServerConnection *con)
{
  //std::cout << "### HTTP Client connected: "
  //          << con->remoteHost() << ":" << con->remotePort() << std::endl;
  con->requestReceived.connect(sigc::mem_fun(*this, &Reflector::httpRequestReceived));
} /* Reflector::httpClientConnected */


void Reflector::httpClientDisconnected(Async::HttpServerConnection *con,
    Async::HttpServerConnection::DisconnectReason reason)
{
  //std::cout << "### HTTP Client disconnected: "
  //          << con->remoteHost() << ":" << con->remotePort()
  //          << ": " << Async::HttpServerConnection::disconnectReasonStr(reason)
  //          << std::endl;
} /* Reflector::httpClientDisconnected */


void Reflector::onRequestAutoQsy(uint32_t from_tg)
{
  uint32_t tg = nextRandomQsyTg();
  if (tg == 0) { return; }

  std::cout << "Requesting auto-QSY from TG #" << from_tg
            << " to TG #" << tg << std::endl;

  broadcastMsg(MsgRequestQsy(tg),
      ReflectorClient::mkAndFilter(
        ge_v2_client_filter,
        ReflectorClient::TgFilter(from_tg)));
} /* Reflector::onRequestAutoQsy */


uint32_t Reflector::nextRandomQsyTg(void)
{
  if (m_random_qsy_tg == 0)
  {
    std::cout << "*** WARNING: QSY request for random TG "
              << "requested but RANDOM_QSY_RANGE is empty" << std::endl;
    return 0;
  }

  assert (m_random_qsy_tg != 0);
  uint32_t range_size = m_random_qsy_hi-m_random_qsy_lo+1;
  uint32_t i;
  for (i=0; i<range_size; ++i)
  {
    m_random_qsy_tg = (m_random_qsy_tg < m_random_qsy_hi) ?
      m_random_qsy_tg+1 : m_random_qsy_lo;
    if (TGHandler::instance()->clientsForTG(m_random_qsy_tg).empty())
    {
      return m_random_qsy_tg;
    }
  }

  std::cout << "*** WARNING: No random TG available for QSY" << std::endl;
  return 0;
} /* Reflector::nextRandomQsyTg */


bool Reflector::getUserData(void)
{
  // loading user info
  Json::Value cfg_root;
  std::ifstream cfgfile(cfg_filename);
  if (!cfgfile.is_open())
  {
    if (debug)
    {
      cout << "+++ WARNING: Can not open " << cfg_filename << endl;
    }
    return false;
  }
  cfgfile >> cfg_root;
  cfgfile.close();
  if (cfg_root.size() < 1)
  {
    if (debug)
    {
      cout << "+++ WARNING: File (" << cfg_filename << ") contains no userdata"
           << endl;
    }
   return false;
  }
  for (Json::Value::ArrayIndex i = 0; i != cfg_root.size(); i++)
  {
    User m_user;
    Json::Value& t_userdata = cfg_root[i];
    m_user.id = t_userdata.get("id", "").asString();
    m_user.mode = t_userdata.get("mode","").asString();
    m_user.name = t_userdata.get("name","").asString();
    m_user.call = t_userdata.get("call","").asString();
    m_user.location = t_userdata.get("location","").asString();
    m_user.aprs_sym = static_cast<char>(t_userdata.get("sym","").asInt());
    m_user.aprs_tab = static_cast<char>(t_userdata.get("tab","").asInt());
    m_user.comment = t_userdata.get("comment","").asString();
    m_user.last_activity = (time_t) t_userdata.get("last_activity","").asUInt();
    userdata[m_user.id] = m_user;
  }
  cout << "+++ " << cfg_root.size() << " users loaded from '" 
       << cfg_filename << "'" << endl;

  return true;
} /* Reflector::getUserData */


void Reflector::writeUserData(std::map<std::string, User> userdata)
{
  Json::Value event(Json::arrayValue);
  std::map<std::string, User>::iterator iu;

  for (iu = userdata.begin(); iu!=userdata.end(); iu++)
  {
    Json::Value t_userinfo(Json::objectValue);
    t_userinfo["id"] = iu->second.id;
    t_userinfo["call"] = iu->second.call;
    t_userinfo["mode"] = iu->second.mode;
    t_userinfo["name"] = iu->second.name;
    t_userinfo["location"] = iu->second.location;
    t_userinfo["sym"] = iu->second.aprs_sym;
    t_userinfo["tab"] = iu->second.aprs_tab;
    t_userinfo["comment"] = iu->second.comment;
    t_userinfo["last_activity"] = static_cast<uint32_t>(iu->second.last_activity);
    event.append(t_userinfo);
  }

   // sending own Dv user information to the svxreflector network
  Json::StreamWriterBuilder builder;
  builder["commentStyle"] = "None";
  builder["indentation"] = ""; //The JSON document is written on a single line
  Json::StreamWriter* writer = builder.newStreamWriter();
  std::ofstream outputFileStream(cfg_filename);
  std::stringstream os;
  writer->write(event, &os);
  writer->write(event, &outputFileStream);
  delete writer;
  // send user info to client nodes
  broadcastMsg(MsgStateEvent("Reflector","DvUsers:info", 
                os.str()), v1_client_filter);
  cout << jsonToString(event) << endl;
} /* Reflector::writeUserData */


void Reflector::ctrlPtyDataReceived(const void *buf, size_t count)
{
  const char* ptr = reinterpret_cast<const char*>(buf);
  const std::string cmdline(ptr, ptr + count);
  //std::cout << "### Reflector::ctrlPtyDataReceived: " << cmdline
  //          << std::endl;
  std::istringstream ss(cmdline);
  std::ostringstream errss;
  std::string cmd;
  if (!(ss >> cmd))
  {
    errss << "Invalid PTY command '" << cmdline << "'";
    goto write_status;
  }
  std::transform(cmd.begin(), cmd.end(), cmd.begin(), ::toupper);

  if (cmd == "CFG")
  {
    std::string section, tag, value;
    if (!(ss >> section >> tag >> value) || !ss.eof())
    {
      errss << "Invalid CFG PTY command '" << cmdline << "'. "
               "Usage: CFG <section> <tag> <value>";
      goto write_status;
    }
    m_cfg->setValue(section, tag, value);
  }
  else if (cmd == "NODE")
  {
    std::string subcmd, callsign;
    unsigned blocktime;
    if (!(ss >> subcmd >> callsign >> blocktime))
    {
      errss << "Invalid NODE PTY command '" << cmdline << "'. "
               "Usage: NODE BLOCK <callsign> <blocktime seconds>";
      goto write_status;
    }
    if (subcmd == "BLOCK")
    {
      auto node = ReflectorClient::lookup(callsign);
      if (node == nullptr)
      {
        errss << "Could not find node " << callsign;
        goto write_status;
      }
      node->setBlock(blocktime);
    }
    else
    {
      errss << "Invalid NODE PTY command '" << cmdline << "'. "
               "Usage: NODE BLOCK <callsign> <blocktime seconds>";
      goto write_status;
    }
  }
  else if (cmd == "CA")
  {
    std::string subcmd;
    if (!(ss >> subcmd))
    {
      errss << "Invalid CA PTY command '" << cmdline << "'. "
               "Usage: CA PENDING|SIGN <callsign>|LS|RM <callsign>";
      goto write_status;
    }
    std::transform(subcmd.begin(), subcmd.end(), subcmd.begin(), ::toupper);
    if (subcmd == "SIGN")
    {
      std::string cn;
      if (!(ss >> cn))
      {
        errss << "Invalid CA SIGN PTY command '" << cmdline << "'. "
                 "Usage: CA SIGN <callsign>";
        goto write_status;
      }
      auto cert = signClientCsr(cn);
      if (!cert.isNull())
      {
        std::cout << "---------- Signed Client Certificate ----------"
                  << std::endl;
        cert.print(" ");
        std::cout << "-----------------------------------------------"
                  << std::endl;
      }
      else
      {
        errss << "Certificate signing failed";
      }
    }
    else if (subcmd == "RM")
    {
      std::string cn;
      if (!(ss >> cn))
      {
        errss << "Invalid CA RM PTY command '" << cmdline << "'. "
                 "Usage: CA RM <callsign>";
        goto write_status;
      }
      if (removeClientCert(cn))

      {
        std::cout << cn << ": Removed client certificate and CSR"
                  << std::endl;
      }
      else
      {
        errss << "Failed to remove certificate and CSR for '" << cn << "'";
      }
    }
    else if (subcmd == "LS")
    {
      errss << "Not yet implemented";
    }
    else if (subcmd == "PENDING")
    {
      errss << "Not yet implemented";
    }
    else
    {
      errss << "Invalid CA PTY command '" << cmdline << "'. "
               "Usage: CA PENDING|SIGN <callsign>|LS|RM <callsign>";
      goto write_status;
    }
  }
  else
  {
    errss << "Unknown PTY command '" << cmdline
          << "'. Valid commands are: CFG";
  }

  write_status:
    if (!errss.str().empty())
    {
      std::cerr << "*** ERROR: " << errss.str() << std::endl;
      m_cmd_pty->write(std::string("ERR:") + errss.str() + "\n");
      return;
    }
    m_cmd_pty->write("OK\n");
} /* Reflector::ctrlPtyDataReceived */


void Reflector::cfgUpdated(const std::string& section, const std::string& tag)
{
  std::string value;
  if (!m_cfg->getValue(section, tag, value))
  {
    std::cout << "*** ERROR: Failed to read updated configuration variable '"
              << section << "/" << tag << "'" << std::endl;
    return;
  }

  if (section == "GLOBAL")
  {
    if (tag == "SQL_TIMEOUT_BLOCKTIME")
    {
      unsigned t = TGHandler::instance()->sqlTimeoutBlocktime();
      if (!SvxLink::setValueFromString(t, value))
      {
        std::cout << "*** ERROR: Failed to set updated configuration "
                     "variable '" << section << "/" << tag << "'" << std::endl;
        return;
      }
      TGHandler::instance()->setSqlTimeoutBlocktime(t);
      //std::cout << "### New value for " << tag << "=" << t << std::endl;
    }
    else if (tag == "SQL_TIMEOUT")
    {
      unsigned t = TGHandler::instance()->sqlTimeout();
      if (!SvxLink::setValueFromString(t, value))
      {
        std::cout << "*** ERROR: Failed to set updated configuration "
                     "variable '" << section << "/" << tag << "'" << std::endl;
        return;
      }
      TGHandler::instance()->setSqlTimeout(t);
      //std::cout << "### New value for " << tag << "=" << t << std::endl;
    }
  }
} /* Reflector::cfgUpdated */


<<<<<<< HEAD
string Reflector::jsonToString(Json::Value eventmessage)
{
  Json::StreamWriterBuilder builder;
  builder["indentation"] = "";
  std::string message = Json::writeString(builder, eventmessage);
  return message;
} /* Reflector::jsonToString */

=======
bool Reflector::loadCertificateFiles(void)
{
  if (!buildPath("GLOBAL", "CERT_PKI_DIR", SVX_LOCAL_STATE_DIR, m_pki_dir) ||
      !buildPath("GLOBAL", "CERT_CA_KEYS_DIR", m_pki_dir, m_keys_dir) ||
      !buildPath("GLOBAL", "CERT_CA_PENDING_CSRS_DIR", m_pki_dir,
                 m_pending_csrs_dir) ||
      !buildPath("GLOBAL", "CERT_CA_CSRS_DIR", m_pki_dir, m_csrs_dir) ||
      !buildPath("GLOBAL", "CERT_CA_CERTS_DIR", m_pki_dir, m_certs_dir))
  {
    return false;
  }

  if (!loadRootCAFiles() || !loadSigningCAFiles() ||
      !loadServerCertificateFiles())
  {
    return false;
  }

  if (!m_cfg->getValue("GLOBAL", "CERT_CA_BUNDLE", m_ca_bundle_file))
  {
    m_ca_bundle_file = m_pki_dir + "/ca-bundle.crt";
  }
  if (access(m_ca_bundle_file.c_str(), F_OK) != 0)
  {
    if (!ensureDirectoryExist(m_ca_bundle_file) ||
        !m_ca_cert.writePemFile(m_ca_bundle_file))
    {
      std::cout << "*** ERROR: Failed to write CA bundle file '"
                << m_ca_bundle_file << "'" << std::endl;
      return false;
    }
  }
  if (!m_ssl_ctx.setCaCertificateFile(m_ca_bundle_file))
  {
    std::cout << "*** ERROR: Failed to read CA certificate bundle '"
              << m_ca_bundle_file << "'" << std::endl;
    return false;
  }

  struct stat st;
  if (stat(m_ca_bundle_file.c_str(), &st) != 0)
  {
    auto errstr = SvxLink::strError(errno);
    std::cerr << "*** ERROR: Failed to read CA file from '"
              << m_ca_bundle_file << "': " << errstr << std::endl;
    return false;
  }
  auto bundle = caBundlePem();
  m_ca_size = bundle.size();
  Async::Digest ca_dgst;
  if (!ca_dgst.md(m_ca_md, MsgCABundle::MD_ALG, bundle))
  {
    std::cerr << "*** ERROR: CA bundle checksumming failed"
              << std::endl;
    return false;
  }
  ca_dgst.signInit(MsgCABundle::MD_ALG, m_issue_ca_pkey);
  m_ca_sig = ca_dgst.sign(bundle);
  //m_ca_url = "";
  //m_cfg->getValue("GLOBAL", "CERT_CA_URL", m_ca_url);

  return true;
} /* Reflector::loadCertificateFiles */


bool Reflector::loadServerCertificateFiles(void)
{
  std::string cert_cn;
  if (!m_cfg->getValue("SERVER_CERT", "COMMON_NAME", cert_cn) ||
      cert_cn.empty())
  {
    std::cerr << "*** ERROR: The 'SERVER_CERT/COMMON_NAME' variable is "
                 "unset which is needed for certificate signing request "
                 "generation." << std::endl;
    return false;
  }

  std::string keyfile;
  if (!m_cfg->getValue("SERVER_CERT", "KEYFILE", keyfile))
  {
    keyfile = m_keys_dir + "/" + cert_cn + ".key";
  }
  Async::SslKeypair pkey;
  if (access(keyfile.c_str(), F_OK) != 0)
  {
    std::cout << "Server private key file not found. Generating '"
              << keyfile << "'" << std::endl;
    if (!generateKeyFile(pkey, keyfile))
    {
      return false;
    }
  }
  else if (!pkey.readPrivateKeyFile(keyfile))
  {
    std::cerr << "*** ERROR: Failed to read private key file from '"
              << keyfile << "'" << std::endl;
    return false;
  }

  if (!m_cfg->getValue("SERVER_CERT", "CRTFILE", m_crtfile))
  {
    m_crtfile = m_certs_dir + "/" + cert_cn + ".crt";
  }
  Async::SslX509 cert;
  bool generate_cert = (access(m_crtfile.c_str(), F_OK) != 0);
  if (!generate_cert)
  {
    generate_cert = !cert.readPemFile(m_crtfile) ||
                    !cert.verify(m_issue_ca_pkey);
    if (generate_cert)
    {
      std::cerr << "*** WARNING: Failed to read server certificate "
                   "from '" << m_crtfile << "' or the cert is invalid. "
                   "Generating new certificate." << std::endl;
      cert.clear();
    }
    else
    {
      int days=0, seconds=0;
      cert.validityTime(days, seconds);
      //std::cout << "### days=" << days << "  seconds=" << seconds
      //          << std::endl;
      time_t tnow = time(NULL);
      time_t renew_time = tnow + (days*24*3600 + seconds)*RENEW_AFTER;
      if (!cert.timeIsWithinRange(tnow, renew_time))
      {
        std::cerr << "Time to renew the server certificate '" << m_crtfile
                  << "'. It's valid until "
                  << cert.notAfterLocaltimeString() << "." << std::endl;
        cert.clear();
        generate_cert = true;
      }
    }
  }
  if (generate_cert)
  {
    //if (!pkey_fresh && !generateKeyFile(pkey, keyfile))
    //{
    //  return false;
    //}

    std::string csrfile;
    if (!m_cfg->getValue("SERVER_CERT", "CSRFILE", csrfile))
    {
      csrfile = m_csrs_dir + "/" + cert_cn + ".csr";
    }
    Async::SslCertSigningReq req;
    std::cout << "Generating server certificate signing request file '"
              << csrfile << "'" << std::endl;
    req.setVersion(Async::SslCertSigningReq::VERSION_1);
    req.addSubjectName("CN", cert_cn);
    Async::SslX509Extensions req_exts;
    req_exts.addBasicConstraints("critical, CA:FALSE");
    req_exts.addKeyUsage(
        "critical, digitalSignature, keyEncipherment, keyAgreement");
    req_exts.addExtKeyUsage("serverAuth");
    std::stringstream csr_san_ss;
    csr_san_ss << "DNS:" << cert_cn;
    std::string cert_san_str;
    if (m_cfg->getValue("SERVER_CERT", "SUBJECT_ALT_NAME", cert_san_str) &&
        !cert_san_str.empty())
    {
      csr_san_ss << "," << cert_san_str;
    }
    std::string email_address;
    if (m_cfg->getValue("SERVER_CERT", "EMAIL_ADDRESS", email_address) &&
        !email_address.empty())
    {
      csr_san_ss << ",email:" << email_address;
    }
    req_exts.addSubjectAltNames(csr_san_ss.str());
    req.addExtensions(req_exts);
    req.setPublicKey(pkey);
    req.sign(pkey);
    if (!req.writePemFile(csrfile))
    {
      // FIXME: Read SSL error stack

      std::cerr << "*** WARNING: Failed to write server certificate "
                   "signing request file to '" << csrfile << "'"
                << std::endl;
      //return false;
    }
    std::cout << "-------- Certificate Signing Request -------" << std::endl;
    req.print();
    std::cout << "--------------------------------------------" << std::endl;

    std::cout << "Generating server certificate file '" << m_crtfile << "'"
              << std::endl;
    cert.setSerialNumber();
    cert.setVersion(Async::SslX509::VERSION_3);
    cert.setIssuerName(m_issue_ca_cert.subjectName());
    cert.setSubjectName(req.subjectName());
    cert.setValidityTime(CERT_VALIDITY_DAYS);
    cert.addExtensions(req.extensions());
    cert.setPublicKey(pkey);
    cert.sign(m_issue_ca_pkey);
    assert(cert.verify(m_issue_ca_pkey));
    if (!ensureDirectoryExist(m_crtfile) || !cert.writePemFile(m_crtfile) ||
        !m_issue_ca_cert.appendPemFile(m_crtfile))
    {
      std::cout << "*** ERROR: Failed to write server certificate file '"
                << m_crtfile << "'" << std::endl;
      return false;
    }
  }
  std::cout << "------------ Server Certificate ------------" << std::endl;
  cert.print();
  std::cout << "--------------------------------------------" << std::endl;

  if (!m_ssl_ctx.setCertificateFiles(keyfile, m_crtfile))
  {
      std::cout << "*** ERROR: Failed to read and verify key ('"
                << keyfile << "') and certificate ('"
                << m_crtfile << "') files. "
                << "If key- and cert-file does not match, the certificate "
                   "is invalid for any other reason, you need "
                   "to remove the cert file in order to trigger the "
                   "generation of a new certificate signing request."
                   "Then the CSR need to be signed by the CA which creates a "
                   "valid certificate."
                << std::endl;
      return false;
  }

  startCertRenewTimer(cert, m_renew_cert_timer);

  return true;
} /* Reflector::loadServerCertificateFiles */


bool Reflector::generateKeyFile(Async::SslKeypair& pkey,
                                const std::string& keyfile)
{
  pkey.generate(2048);
  if (!ensureDirectoryExist(keyfile) || !pkey.writePrivateKeyFile(keyfile))
  {
    std::cerr << "*** ERROR: Failed to write private key file to '"
              << keyfile << "'" << std::endl;
    return false;
  }
  return true;
} /* Reflector::generateKeyFile */


bool Reflector::loadRootCAFiles(void)
{
    // Read root CA private key or generate a new one if it does not exist
  std::string ca_keyfile;
  if (!m_cfg->getValue("ROOT_CA", "KEYFILE", ca_keyfile))
  {
    ca_keyfile = m_keys_dir + "/svxreflector_root_ca.key";
  }
  if (access(ca_keyfile.c_str(), F_OK) != 0)
  {
    std::cout << "Root CA private key file not found. Generating '"
              << ca_keyfile << "'" << std::endl;
    if (!m_ca_pkey.generate(4096))
    {
      std::cout << "*** ERROR: Failed to generate root CA key" << std::endl;
      return false;
    }
    if (!ensureDirectoryExist(ca_keyfile) ||
        !m_ca_pkey.writePrivateKeyFile(ca_keyfile))
    {
      std::cerr << "*** ERROR: Failed to write root CA private key file to '"
                << ca_keyfile << "'" << std::endl;
      return false;
    }
  }
  else if (!m_ca_pkey.readPrivateKeyFile(ca_keyfile))
  {
    std::cerr << "*** ERROR: Failed to read root CA private key file from '"
              << ca_keyfile << "'" << std::endl;
    return false;
  }

    // Read the root CA certificate or generate a new one if it does not exist
  std::string ca_crtfile;
  if (!m_cfg->getValue("ROOT_CA", "CRTFILE", ca_crtfile))
  {
    ca_crtfile = m_certs_dir + "/svxreflector_root_ca.crt";
  }
  bool generate_ca_cert = (access(ca_crtfile.c_str(), F_OK) != 0);
  if (!generate_ca_cert)
  {
    if (!m_ca_cert.readPemFile(ca_crtfile) ||
        !m_ca_cert.verify(m_ca_pkey) ||
        !m_ca_cert.timeIsWithinRange())
    {
      std::cerr << "*** ERROR: Failed to read root CA certificate file "
                   "from '" << ca_crtfile << "' or the cert is invalid."
                << std::endl;
      return false;
    }
  }
  if (generate_ca_cert)
  {
    std::cout << "Generating root CA certificate file '" << ca_crtfile << "'"
              << std::endl;
    m_ca_cert.setSerialNumber();
    m_ca_cert.setVersion(Async::SslX509::VERSION_3);

    std::string value;
    value = "SvxReflector Root CA";
    (void)m_cfg->getValue("ROOT_CA", "COMMON_NAME", value);
    if (value.empty())
    {
      std::cerr << "*** ERROR: The 'ROOT_CA/COMMON_NAME' variable is "
                   "unset which is needed for root CA certificate generation."
                << std::endl;
      return false;
    }
    m_ca_cert.addIssuerName("CN", value);
    if (m_cfg->getValue("ROOT_CA", "ORG_UNIT", value) &&
        !value.empty())
    {
      m_ca_cert.addIssuerName("OU", value);
    }
    if (m_cfg->getValue("ROOT_CA", "ORG", value) && !value.empty())
    {
      m_ca_cert.addIssuerName("O", value);
    }
    if (m_cfg->getValue("ROOT_CA", "LOCALITY", value) &&
        !value.empty())
    {
      m_ca_cert.addIssuerName("L", value);
    }
    if (m_cfg->getValue("ROOT_CA", "STATE", value) && !value.empty())
    {
      m_ca_cert.addIssuerName("ST", value);
    }
    if (m_cfg->getValue("ROOT_CA", "COUNTRY", value) && !value.empty())
    {
      m_ca_cert.addIssuerName("C", value);
    }
    m_ca_cert.setSubjectName(m_ca_cert.issuerName());
    Async::SslX509Extensions ca_exts;
    ca_exts.addBasicConstraints("critical, CA:TRUE");
    ca_exts.addKeyUsage("critical, cRLSign, digitalSignature, keyCertSign");
    if (m_cfg->getValue("ROOT_CA", "EMAIL_ADDRESS", value) &&
        !value.empty())
    {
      ca_exts.addSubjectAltNames("email:" + value);
    }
    m_ca_cert.addExtensions(ca_exts);
    m_ca_cert.setValidityTime(ROOT_CA_VALIDITY_DAYS);
    m_ca_cert.setPublicKey(m_ca_pkey);
    m_ca_cert.sign(m_ca_pkey);
    if (!m_ca_cert.writePemFile(ca_crtfile))
    {
      std::cout << "*** ERROR: Failed to write root CA certificate file '"
                << ca_crtfile << "'" << std::endl;
      return false;
    }
  }
  std::cout << "----------- Root CA Certificate ------------" << std::endl;
  m_ca_cert.print();
  std::cout << "--------------------------------------------" << std::endl;

  return true;
} /* Reflector::loadRootCAFiles */


bool Reflector::loadSigningCAFiles(void)
{
    // Read issuing CA private key or generate a new one if it does not exist
  std::string ca_keyfile;
  if (!m_cfg->getValue("ISSUING_CA", "KEYFILE", ca_keyfile))
  {
    ca_keyfile = m_keys_dir + "/svxreflector_issuing_ca.key";
  }
  if (access(ca_keyfile.c_str(), F_OK) != 0)
  {
    std::cout << "Issuing CA private key file not found. Generating '"
              << ca_keyfile << "'" << std::endl;
    if (!m_issue_ca_pkey.generate(2048))
    {
      std::cout << "*** ERROR: Failed to generate CA key" << std::endl;
      return false;
    }
    if (!ensureDirectoryExist(ca_keyfile) ||
        !m_issue_ca_pkey.writePrivateKeyFile(ca_keyfile))
    {
      std::cerr << "*** ERROR: Failed to write issuing CA private key file "
                   "to '" << ca_keyfile << "'" << std::endl;
      return false;
    }
  }
  else if (!m_issue_ca_pkey.readPrivateKeyFile(ca_keyfile))
  {
    std::cerr << "*** ERROR: Failed to read issuing CA private key file "
                 "from '" << ca_keyfile << "'" << std::endl;
    return false;
  }

    // Read the CA certificate or generate a new one if it does not exist
  std::string ca_crtfile;
  if (!m_cfg->getValue("ISSUING_CA", "CRTFILE", ca_crtfile))
  {
    ca_crtfile = m_certs_dir + "/svxreflector_issuing_ca.crt";
  }
  bool generate_ca_cert = (access(ca_crtfile.c_str(), F_OK) != 0);
  if (!generate_ca_cert)
  {
    generate_ca_cert = !m_issue_ca_cert.readPemFile(ca_crtfile) ||
                       !m_issue_ca_cert.verify(m_ca_pkey) ||
                       !m_issue_ca_cert.timeIsWithinRange();
    if (generate_ca_cert)
    {
      std::cerr << "*** WARNING: Failed to read issuing CA certificate "
                   "from '" << ca_crtfile << "' or the cert is invalid. "
                   "Generating new certificate." << std::endl;
      m_issue_ca_cert.clear();
    }
    else
    {
      int days=0, seconds=0;
      m_issue_ca_cert.validityTime(days, seconds);
      time_t tnow = time(NULL);
      time_t renew_time = tnow + (days*24*3600 + seconds)*RENEW_AFTER;
      if (!m_issue_ca_cert.timeIsWithinRange(tnow, renew_time))
      {
        std::cerr << "Time to renew the issuing CA certificate '"
                  << ca_crtfile << "'. It's valid until "
                  << m_issue_ca_cert.notAfterLocaltimeString() << "."
                  << std::endl;
        m_issue_ca_cert.clear();
        generate_ca_cert = true;
      }
    }
  }

  if (generate_ca_cert)
  {
    std::string ca_csrfile;
    if (!m_cfg->getValue("ISSUING_CA", "CSRFILE", ca_csrfile))
    {
      ca_csrfile = m_csrs_dir + "/svxreflector_issuing_ca.csr";
    }
    std::cout << "Generating issuing CA CSR file '" << ca_csrfile
              << "'" << std::endl;
    Async::SslCertSigningReq csr;
    csr.setVersion(Async::SslCertSigningReq::VERSION_1);
    std::string value;
    value = "SvxReflector Issuing CA";
    (void)m_cfg->getValue("ISSUING_CA", "COMMON_NAME", value);
    if (value.empty())
    {
      std::cerr << "*** ERROR: The 'ISSUING_CA/COMMON_NAME' variable is "
                   "unset which is needed for issuing CA certificate "
                   "generation." << std::endl;
      return false;
    }
    csr.addSubjectName("CN", value);
    if (m_cfg->getValue("ISSUING_CA", "ORG_UNIT", value) &&
        !value.empty())
    {
      csr.addSubjectName("OU", value);
    }
    if (m_cfg->getValue("ISSUING_CA", "ORG", value) && !value.empty())
    {
      csr.addSubjectName("O", value);
    }
    if (m_cfg->getValue("ISSUING_CA", "LOCALITY", value) && !value.empty())
    {
      csr.addSubjectName("L", value);
    }
    if (m_cfg->getValue("ISSUING_CA", "STATE", value) && !value.empty())
    {
      csr.addSubjectName("ST", value);
    }
    if (m_cfg->getValue("ISSUING_CA", "COUNTRY", value) && !value.empty())
    {
      csr.addSubjectName("C", value);
    }
    Async::SslX509Extensions exts;
    exts.addBasicConstraints("critical, CA:TRUE, pathlen:0");
    exts.addKeyUsage("critical, cRLSign, digitalSignature, keyCertSign");
    if (m_cfg->getValue("ISSUING_CA", "EMAIL_ADDRESS", value) &&
        !value.empty())
    {
      exts.addSubjectAltNames("email:" + value);
    }
    csr.addExtensions(exts);
    csr.setPublicKey(m_issue_ca_pkey);
    csr.sign(m_issue_ca_pkey);
    //csr.print();
    if (!csr.writePemFile(ca_csrfile))
    {
      std::cout << "*** ERROR: Failed to write issuing CA CSR file '"
                << ca_csrfile << "'" << std::endl;
      return false;
    }

    std::cout << "Generating issuing CA certificate file '" << ca_crtfile
              << "'" << std::endl;
    m_issue_ca_cert.setSerialNumber();
    m_issue_ca_cert.setVersion(Async::SslX509::VERSION_3);
    m_issue_ca_cert.setSubjectName(csr.subjectName());
    m_issue_ca_cert.addExtensions(csr.extensions());
    m_issue_ca_cert.setValidityTime(ISSUING_CA_VALIDITY_DAYS);
    m_issue_ca_cert.setPublicKey(m_issue_ca_pkey);
    m_issue_ca_cert.setIssuerName(m_ca_cert.subjectName());
    m_issue_ca_cert.sign(m_ca_pkey);
    if (!m_issue_ca_cert.writePemFile(ca_crtfile))
    {
      std::cout << "*** ERROR: Failed to write issuing CA certificate file '"
                << ca_crtfile << "'" << std::endl;
      return false;
    }
  }
  std::cout << "---------- Issuing CA Certificate ----------" << std::endl;
  m_issue_ca_cert.print();
  std::cout << "--------------------------------------------" << std::endl;

  startCertRenewTimer(m_issue_ca_cert, m_renew_issue_ca_cert_timer);

  return true;
} /* Reflector::loadSigningCAFiles */


bool Reflector::onVerifyPeer(TcpConnection *con, bool preverify_ok,
                             X509_STORE_CTX *x509_store_ctx)
{
  //std::cout << "### Reflector::onVerifyPeer: preverify_ok="
  //          << (preverify_ok ? "yes" : "no") << std::endl;

  Async::SslX509 cert(*x509_store_ctx);
  preverify_ok = preverify_ok && !cert.isNull();
  preverify_ok = preverify_ok && !cert.commonName().empty();
  if (!preverify_ok)
  {
    std::cout << "*** ERROR: Certificate verification failed for client"
              << std::endl;
    std::cout << "------------ Client Certificate -------------" << std::endl;
    cert.print();
    std::cout << "---------------------------------------------" << std::endl;
  }

  return preverify_ok;
} /* Reflector::onVerifyPeer */


bool Reflector::buildPath(const std::string& sec,    const std::string& tag,
                          const std::string& defdir, std::string& defpath)
{
  bool isdir = (defpath.back() == '/');
  std::string path(defpath);
  if (!m_cfg->getValue(sec, tag, path) || path.empty())
  {
    path = defpath;
  }
  //std::cout << "### sec=" << sec << "  tag=" << tag << "  defdir=" << defdir << "  defpath=" << defpath << "  path=" << path << std::endl;
  if ((path.front() != '/') && (path.front() != '.'))
  {
    path = defdir + "/" + defpath;
  }
  if (!ensureDirectoryExist(path))
  {
    return false;
  }
  if (isdir && (path.back() == '/'))
  {
    defpath = path.substr(0, path.size()-1);
  }
  else
  {
    defpath = std::move(path);
  }
  //std::cout << "### defpath=" << defpath << std::endl;
  return true;
} /* Reflector::buildPath */


bool Reflector::removeClientCert(const std::string& cn)
{
  std::cout << "### Reflector::removeClientCert: cn=" << cn << std::endl;
  return true;
} /* Reflector::removeClientCert */


void Reflector::runCAHook(const Async::Exec::Environment& env)
{
  auto ca_hook_cmd = m_cfg->getValue("GLOBAL", "CERT_CA_HOOK");
  if (!ca_hook_cmd.empty())
  {
    auto ca_hook = new Async::Exec(ca_hook_cmd);
    ca_hook->addEnvironmentVars(env);
    ca_hook->setTimeout(300); // Five minutes timeout
    ca_hook->stdoutData.connect(
        [=](const char* buf, int cnt)
        {
          std::cout << buf;
        });
    ca_hook->stderrData.connect(
        [=](const char* buf, int cnt)
        {
          std::cerr << buf;
        });
    ca_hook->exited.connect(
        [=](void) {
          if (ca_hook->ifExited())
          {
            if (ca_hook->exitStatus() != 0)
            {
              std::cerr << "*** ERROR: CA hook exited with exit status "
                        << ca_hook->exitStatus() << std::endl;
            }
          }
          else if (ca_hook->ifSignaled())
          {
            std::cerr << "*** ERROR: CA hook exited with signal "
                      << ca_hook->termSig() << std::endl;
          }
          Async::Application::app().runTask([=]{ delete ca_hook; });
        });
    ca_hook->run();
  }
} /* Reflector::runCAHook */
>>>>>>> 41fd4b87


/*
 * This file has not been truncated
 */
<|MERGE_RESOLUTION|>--- conflicted
+++ resolved
@@ -32,16 +32,11 @@
 
 #include <cassert>
 #include <json/json.h>
-<<<<<<< HEAD
-#include <fstream>
 #include <algorithm>
-=======
 #include <unistd.h>
-#include <algorithm>
 #include <fstream>
 #include <iterator>
 #include <regex>
->>>>>>> 41fd4b87
 
 
 /****************************************************************************
@@ -235,12 +230,9 @@
 Reflector::Reflector(void)
   : m_srv(0), m_udp_sock(0), m_tg_for_v1_clients(1), m_random_qsy_lo(0),
     m_random_qsy_hi(0), m_random_qsy_tg(0), m_http_server(0), m_cmd_pty(0),
-<<<<<<< HEAD
-    cfg_filename("/tmp/userinfo.json"), debug(false)
-=======
+    cfg_filename("/tmp/userinfo.json"), debug(false),
     m_keys_dir("private/"), m_pending_csrs_dir("pending_csrs/"),
     m_csrs_dir("csrs/"), m_certs_dir("certs/"), m_pki_dir("pki/")
->>>>>>> 41fd4b87
 {
   TGHandler::instance()->talkerUpdated.connect(
       mem_fun(*this, &Reflector::onTalkerUpdated));
@@ -1768,7 +1760,6 @@
 } /* Reflector::cfgUpdated */
 
 
-<<<<<<< HEAD
 string Reflector::jsonToString(Json::Value eventmessage)
 {
   Json::StreamWriterBuilder builder;
@@ -1777,7 +1768,7 @@
   return message;
 } /* Reflector::jsonToString */
 
-=======
+
 bool Reflector::loadCertificateFiles(void)
 {
   if (!buildPath("GLOBAL", "CERT_PKI_DIR", SVX_LOCAL_STATE_DIR, m_pki_dir) ||
@@ -2398,7 +2389,6 @@
     ca_hook->run();
   }
 } /* Reflector::runCAHook */
->>>>>>> 41fd4b87
 
 
 /*
