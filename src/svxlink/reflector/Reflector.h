--- conflicted
+++ resolved
@@ -213,7 +213,7 @@
     uint32_t                                        m_random_qsy_hi;
     uint32_t                                        m_random_qsy_tg;
     Async::TcpServer<Async::HttpServerConnection>*  m_http_server;
-<<<<<<< HEAD
+    Async::Pty*                                     m_cmd_pty;
     std::string                                     cfg_filename;
     bool                                            debug;
 
@@ -237,10 +237,6 @@
     };
     std::map<std::string, User> userdata;
     
-=======
-    Async::Pty*                                     m_cmd_pty;
-
->>>>>>> 5636dffc
     Reflector(const Reflector&);
     Reflector& operator=(const Reflector&);
     void clientConnected(Async::FramedTcpConnection *con);
@@ -257,16 +253,12 @@
         Async::HttpServerConnection::DisconnectReason reason);
     void onRequestAutoQsy(uint32_t from_tg);
     uint32_t nextRandomQsyTg(void);
-<<<<<<< HEAD
     bool getUserData(void);
     void writeUserData(std::map<std::string, User> userdata);
     std::string jsonToString(Json::Value eventmessage);
-    
-=======
     void ctrlPtyDataReceived(const void *buf, size_t count);
     void cfgUpdated(const std::string& section, const std::string& tag);
 
->>>>>>> 5636dffc
 };  /* class Reflector */
 
 
