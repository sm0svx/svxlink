--- conflicted
+++ resolved
@@ -93,11 +93,7 @@
   }
 
   cfg().valueUpdated.connect(sigc::mem_fun(*this, &Module::cfgUpdated));
-<<<<<<< HEAD
-  
-=======
-
->>>>>>> 8be029b9
+
   return true;
   
 } /* Module::initialize */
