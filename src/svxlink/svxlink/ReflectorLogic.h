/**
@file	 ReflectorLogic.h
@brief   A logic core that connect to the SvxReflector
@author  Tobias Blomberg / SM0SVX
@date	 2017-02-12

\verbatim
SvxLink - A Multi Purpose Voice Services System for Ham Radio Use
Copyright (C) 2003-2023 Tobias Blomberg / SM0SVX

This program is free software; you can redistribute it and/or modify
it under the terms of the GNU General Public License as published by
the Free Software Foundation; either version 2 of the License, or
(at your option) any later version.

This program is distributed in the hope that it will be useful,
but WITHOUT ANY WARRANTY; without even the implied warranty of
MERCHANTABILITY or FITNESS FOR A PARTICULAR PURPOSE.  See the
GNU General Public License for more details.

You should have received a copy of the GNU General Public License
along with this program; if not, write to the Free Software
Foundation, Inc., 59 Temple Place, Suite 330, Boston, MA  02111-1307  USA
\endverbatim
*/

#ifndef REFLECTOR_LOGIC_INCLUDED
#define REFLECTOR_LOGIC_INCLUDED


/****************************************************************************
 *
 * System Includes
 *
 ****************************************************************************/

#include <sys/time.h>
#include <string>
#include <json/json.h>


/****************************************************************************
 *
 * Project Includes
 *
 ****************************************************************************/

#include <AsyncAudioDecoder.h>
#include <AsyncAudioEncoder.h>
#include <AsyncTcpPrioClient.h>
#include <AsyncFramedTcpConnection.h>
#include <AsyncTimer.h>
#include <AsyncAudioFifo.h>
#include <AsyncAudioStreamStateDetector.h>


/****************************************************************************
 *
 * Local Includes
 *
 ****************************************************************************/

#include "LogicBase.h"
#include "../reflector/ReflectorMsg.h"


/****************************************************************************
 *
 * Forward declarations
 *
 ****************************************************************************/

namespace Async
{
  class EncryptedUdpSocket;
  class AudioValve;
};

class ReflectorMsg;
class ReflectorUdpMsg;
class EventHandler;


/****************************************************************************
 *
 * Forward declarations of classes inside of the declared namespace
 *
 ****************************************************************************/



/****************************************************************************
 *
 * Defines & typedefs
 *
 ****************************************************************************/



/****************************************************************************
 *
 * Exported Global Variables
 *
 ****************************************************************************/



/****************************************************************************
 *
 * Class definitions
 *
 ****************************************************************************/

/**
@brief	A logic core that connect to the SvxReflector
@author Tobias Blomberg / SM0SVX
@date   2017-02-12
*/
class ReflectorLogic : public LogicBase
{
  public:
    /**
     * @brief 	Default constructor
     */
    ReflectorLogic(void);

    /**
     * @brief   Initialize the logic core
     * @param   cfgobj      A previously initialized configuration object
     * @param   plugin_name The name of the logic core
     * @return  Returns \em true on success or \em false on failure
     */
    virtual bool initialize(Async::Config& cfgobj,
                            const std::string& logic_name) override;

    /**
     * @brief 	Get the audio pipe sink used for writing audio into this logic
     * @return	Returns an audio pipe sink object
     */
    virtual Async::AudioSink *logicConIn(void) { return m_logic_con_in; }

    /**
     * @brief 	Get the audio pipe source used for reading audio from this logic
     * @return	Returns an audio pipe source object
     */
    virtual Async::AudioSource *logicConOut(void) { return m_logic_con_out; }

    /**
     * @brief   A command has been received from another logic
     * @param   cmd The received command
     *
     * This function is typically called when a link activation command is
     * issued to connect two or more logics together.
     */
    virtual void remoteCmdReceived(LogicBase* src_logic,
                                   const std::string& cmd);

    /**
     * @brief   A linked logic has updated its recieved talk group
     * @param   logic The pointer to the remote logic object
     * @param   tg    The new received talk group
     */
    virtual void remoteReceivedTgUpdated(LogicBase *logic, uint32_t tg);

    /**
     * @brief   A linked logic has published a state event
     * @param   logic       The pointer to the remote logic object
     * @param   event_name  The name of the event
     * @param   data The state update data
     *
     * This function is called when a linked logic has published a state update
     * event message. A state update message is a free text message that can be
     * used by subscribers to act on certain state changes within SvxLink. The
     * event name must be unique within SvxLink. The recommended format is
     * <context>:<name>, e.g. Rx:sql_state.
     */
    virtual void remoteReceivedPublishStateEvent(
        LogicBase *logic, const std::string& event_name,
        const std::string& data);

  protected:
    /**
     * @brief 	Destructor
     */
    virtual ~ReflectorLogic(void) override;

  private:
    struct MonitorTgEntry
    {
      uint32_t    tg;
      uint8_t     prio;
      mutable int timeout;
      MonitorTgEntry(uint32_t tg=0) : tg(tg), prio(0), timeout(0) {}
      bool operator<(const MonitorTgEntry& mte) const { return tg < mte.tg; }
      bool operator==(const MonitorTgEntry& mte) const { return tg == mte.tg; }
      operator uint32_t(void) const { return tg; }
    };

    typedef enum
    {
      STATE_DISCONNECTED,
      STATE_EXPECT_CA_INFO,
      STATE_EXPECT_AUTH_CHALLENGE,
      STATE_EXPECT_START_ENCRYPTION,
      STATE_EXPECT_CA_BUNDLE,
      STATE_EXPECT_SSL_CON_READY,
      STATE_EXPECT_AUTH_ANSWER,
      STATE_EXPECT_AUTH_OK,
      STATE_EXPECT_SERVER_INFO,
      STATE_EXPECT_START_UDP_ENCRYPTION,
      STATE_EXPECT_UDP_HEARTBEAT,
      STATE_CONNECTED
    } ConState;
    static const ConState STATE_TCP_CONNECTED =
                              STATE_EXPECT_START_UDP_ENCRYPTION;

    typedef Async::TcpPrioClient<Async::FramedTcpConnection> FramedTcpClient;
    typedef std::set<MonitorTgEntry> MonitorTgsSet;

    static const unsigned DEFAULT_UDP_HEARTBEAT_TX_CNT_RESET  = 15;
    static const unsigned UDP_HEARTBEAT_RX_CNT_RESET          = 60;
    static const unsigned TCP_HEARTBEAT_TX_CNT_RESET          = 10;
    static const unsigned TCP_HEARTBEAT_RX_CNT_RESET          = 15;
    static const unsigned DEFAULT_TG_SELECT_TIMEOUT           = 30;
    static const int      DEFAULT_TMP_MONITOR_TIMEOUT         = 3600;

    std::string                       m_reflector_host;
    FramedTcpClient                   m_con;
    unsigned                          m_msg_type;
    Async::EncryptedUdpSocket*        m_udp_sock;
    ReflectorUdpMsg::ClientId         m_client_id;
    std::string                       m_callsign;
    Async::AudioStreamStateDetector*  m_logic_con_in;
    Async::AudioStreamStateDetector*  m_logic_con_out;
    Async::Timer                      m_reconnect_timer;
    //uint16_t                          m_next_udp_tx_seq;
    UdpCipher::IVCntr                 m_next_udp_rx_seq;
    Async::Timer                      m_heartbeat_timer;
    Async::AudioDecoder*              m_dec;
    Async::Timer                      m_flush_timeout_timer;
    unsigned                          m_udp_heartbeat_tx_cnt_reset;
    unsigned                          m_udp_heartbeat_tx_cnt;
    unsigned                          m_udp_heartbeat_rx_cnt;
    unsigned                          m_tcp_heartbeat_tx_cnt;
    unsigned                          m_tcp_heartbeat_rx_cnt;
    struct timeval                    m_last_talker_timestamp;
    ConState                          m_con_state;
    Async::AudioEncoder*              m_enc;
    uint32_t                          m_default_tg;
    unsigned                          m_tg_select_timeout;
    unsigned                          m_tg_select_inhibit_timeout;
    Async::Timer                      m_tg_select_timer;
    unsigned                          m_tg_select_timeout_cnt;
    uint32_t                          m_selected_tg;
    uint32_t                          m_previous_tg;
    EventHandler*                     m_event_handler;
    Async::Timer                      m_report_tg_timer;
    std::string                       m_tg_selection_event;
    bool                              m_tg_local_activity;
    uint32_t                          m_last_qsy;
    MonitorTgsSet                     m_monitor_tgs;
    Json::Value                       m_node_info;
    Async::AudioSource*               m_enc_endpoint;
    Async::AudioValve*                m_logic_con_in_valve;
    bool                              m_mute_first_tx_loc;
    bool                              m_mute_first_tx_rem;
    Async::Timer                      m_tmp_monitor_timer;
    int                               m_tmp_monitor_timeout;
    Async::SslContext                 m_ssl_ctx;
    Async::SslKeypair                 m_ssl_pkey;
    Async::SslCertSigningReq          m_ssl_csr;
    Async::SslX509                    m_ssl_cert;
    std::string                       m_pki_dir;
    std::string                       m_cafile;
    std::string                       m_crtfile;
    std::string                       m_keyfile;
    std::string                       m_csrfile;
    bool                              m_use_prio;
    Async::Timer                      m_qsy_pending_timer;
    bool                              m_verbose;
    std::vector<uint8_t>              m_udp_cipher_iv_rand;
    UdpCipher::IVCntr                 m_udp_cipher_iv_cntr;
    UdpCipher::AAD                    m_aad;
    bool                              m_download_ca_bundle = true;

    ReflectorLogic(const ReflectorLogic&);
    ReflectorLogic& operator=(const ReflectorLogic&);
    void onConnected(void);
    void onDisconnected(Async::TcpConnection *con,
                        Async::TcpConnection::DisconnectReason reason);
    bool onVerifyPeer(Async::TcpConnection *con, bool preverify_ok,
                      X509_STORE_CTX *x509_store_ctx);
    void onSslConnectionReady(Async::TcpConnection* con);
    void onFrameReceived(Async::FramedTcpConnection *con,
                         std::vector<uint8_t>& data);
    void handleMsgError(std::istream& is);
    void handleMsgProtoVerDowngrade(std::istream& is);
    void handleMsgAuthChallenge(std::istream& is);
    void handleMsgNodeList(std::istream& is);
    void handleMsgNodeJoined(std::istream& is);
    void handleMsgNodeLeft(std::istream& is);
    void handleMsgTalkerStart(std::istream& is);
    void handleMsgTalkerStop(std::istream& is);
    void handleMsgRequestQsy(std::istream& is);
    void handlMsgStartUdpEncryption(std::istream& is);
    void handleMsgAuthOk(void);
    void handleMsgCAInfo(std::istream& is);
    void handleMsgStartEncryption(void);
    void handleMsgCABundle(std::istream& is);
    void handleMsgClientCsrRequest(void);
    void handleMsgClientCert(std::istream& is);
    void handleMsgServerInfo(std::istream& is);
    void sendMsg(const ReflectorMsg& msg);
    void sendEncodedAudio(const void *buf, int count);
    void flushEncodedAudio(void);
    bool udpCipherDataReceived(const Async::IpAddress& addr, uint16_t port,
                               void *buf, int count);
    void udpDatagramReceived(const Async::IpAddress& addr, uint16_t port,
                             void* aad, void *buf, int count);
    void sendUdpMsg(const UdpCipher::AAD& aad, const ReflectorUdpMsg& msg);
    void sendUdpMsg(const ReflectorUdpMsg& msg);
    void sendUdpRegisterMsg(void);
    void connect(void);
    void disconnect(void);
    void reconnect(void);
    bool isConnected(void) const;
    bool isTcpLoggedIn(void) const { return m_con_state >= STATE_TCP_CONNECTED; }
    bool isLoggedIn(void) const { return m_con_state == STATE_CONNECTED; }
    void allEncodedSamplesFlushed(void);
    void flushTimeout(Async::Timer *t=0);
    void handleTimerTick(Async::Timer *t);
    bool setAudioCodec(const std::string& codec_name);
    bool codecIsAvailable(const std::string &codec_name);
    void tgSelectTimerExpired(void);
    void onLogicConInStreamStateChanged(bool is_active, bool is_idle);
    void onLogicConOutStreamStateChanged(bool is_active, bool is_idle);
    void selectTg(uint32_t tg, const std::string& event, bool unmute);
    void processEvent(const std::string& event);
    void processTgSelectionEvent(void);
    void checkTmpMonitorTimeout(void);
    void qsyPendingTimeout(void);
    void checkIdle(void);
    bool isIdle(void);
    void handlePlayFile(const std::string& path);
    void handlePlaySilence(int duration);
    void handlePlayTone(int fq, int amp, int duration);
    void handlePlayDtmf(const std::string& digit, int amp, int duration);
<<<<<<< HEAD
    std::string jsonToString(Json::Value eventmessage);
=======
    bool loadClientCertificate(void);
    void csrAddSubjectNamesFromConfig(void);

>>>>>>> 41fd4b87
};  /* class ReflectorLogic */


#endif /* REFLECTOR_LOGIC_INCLUDED */


/*
 * This file has not been truncated
 */<|MERGE_RESOLUTION|>--- conflicted
+++ resolved
@@ -345,13 +345,10 @@
     void handlePlaySilence(int duration);
     void handlePlayTone(int fq, int amp, int duration);
     void handlePlayDtmf(const std::string& digit, int amp, int duration);
-<<<<<<< HEAD
     std::string jsonToString(Json::Value eventmessage);
-=======
     bool loadClientCertificate(void);
     void csrAddSubjectNamesFromConfig(void);
 
->>>>>>> 41fd4b87
 };  /* class ReflectorLogic */
 
 
