--- conflicted
+++ resolved
@@ -1684,12 +1684,9 @@
   delete qso_recorder;                qso_recorder = 0;
   delete state_pty;                   state_pty = 0;
   delete dtmf_ctrl_pty;               dtmf_ctrl_pty = 0;
-<<<<<<< HEAD
   delete m_tx;        	      	      m_tx = 0;
   delete m_rx;        	      	      m_rx = 0;
-=======
   delete command_pty;                 command_pty = 0;
->>>>>>> c0470800
 } /* Logic::cleanup */
 
 
