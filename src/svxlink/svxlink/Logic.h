/**
@file	 Logic.h
@brief   The logic core of the SvxLink Server application
@author  Tobias Blomberg / SM0SVX
@date	 2004-03-23

This is the logic core of the SvxLink Server application. This is where
everything is tied together. It is also the base class for implementing
specific logic core classes (e.g. SimplexLogic and RepeaterLogic).

\verbatim
SvxLink - A Multi Purpose Voice Services System for Ham Radio Use
Copyright (C) 2004-2025  Tobias Blomberg / SM0SVX

This program is free software; you can redistribute it and/or modify
it under the terms of the GNU General Public License as published by
the Free Software Foundation; either version 2 of the License, or
(at your option) any later version.

This program is distributed in the hope that it will be useful,
but WITHOUT ANY WARRANTY; without even the implied warranty of
MERCHANTABILITY or FITNESS FOR A PARTICULAR PURPOSE.  See the
GNU General Public License for more details.

You should have received a copy of the GNU General Public License
along with this program; if not, write to the Free Software
Foundation, Inc., 59 Temple Place, Suite 330, Boston, MA  02111-1307  USA
\endverbatim
*/


#ifndef LOGIC_INCLUDED
#define LOGIC_INCLUDED


/****************************************************************************
 *
 * System Includes
 *
 ****************************************************************************/

#include <string>
#include <list>
#include <map>
#include <vector>
#include <stdint.h>

#include <sigc++/sigc++.h>


/****************************************************************************
 *
 * Project Includes
 *
 ****************************************************************************/

#include <LocationInfo.h>
#include <AsyncAtTimer.h>
#include <AsyncTimer.h>
#include <Tx.h>


/****************************************************************************
 *
 * Local Includes
 *
 ****************************************************************************/

#include "LogicBase.h"
#include "CmdParser.h"



/****************************************************************************
 *
 * Forward declarations
 *
 ****************************************************************************/

namespace Async
{
  class Config;
  class AudioMixer;
  class AudioAmp;
  class AudioSelector;
  class AudioSplitter;
  class AudioValve;
  class AudioStreamStateDetector;
  class AudioRecorder;
  class AudioSource;
  class AudioSink;
  class Pty;
};


/****************************************************************************
 *
 * Namespace
 *
 ****************************************************************************/

//namespace MyNameSpace
//{


/****************************************************************************
 *
 * Forward declarations of classes inside of the declared namespace
 *
 ****************************************************************************/

class Rx;
class MsgHandler;
class Module;
class EventHandler;
class Command;
class QsoRecorder;
class DtmfDigitHandler;


/****************************************************************************
 *
 * Defines & typedefs
 *
 ****************************************************************************/



/****************************************************************************
 *
 * Exported Global Variables
 *
 ****************************************************************************/



/****************************************************************************
 *
 * Class definitions
 *
 ****************************************************************************/

/**
@brief	This class implements the functions in common for RF logic cores
@author Tobias Blomberg
@date   2004-03-23

This class is used as the base class for all logic cores that implement "RF"
behaviour. That is, logic cores which are primarily intended to operate a radio
channel, e.g. RepeaterLogic and SimplexLogic.
*/
class Logic : public LogicBase
{
  public:

    /**
     * @brief 	Default constructor
     */
    Logic(void);

    /**
     * @brief   Initialize the logic core
     * @param   cfgobj      A previously initialized configuration object
     * @param   plugin_name The name of the logic core
     * @return  Returns \em true on success or \em false on failure
     */
    virtual bool initialize(Async::Config& cfgobj,
                            const std::string& plugin_name) override;

    virtual void processEvent(const std::string& event, const Module *module=0);
    void setEventVariable(const std::string& name, const std::string& value);
    virtual void playFile(const std::string& path);
    virtual void playSilence(int length);
    virtual void playTone(int fq, int amp, int len);
    virtual void playDtmf(const std::string& digits, int amp, int len);
    void recordStart(const std::string& filename, unsigned max_time);
    void recordStop(void);
    void injectDtmf(const std::string& digits, int len);

    virtual bool activateModule(Module *module);
    virtual void deactivateModule(Module *module);
    Module *activeModule(void) const { return active_module; }
    Module *findModule(int id);
    Module *findModule(const std::string& name);
    std::list<Module*> moduleList(void) const { return modules; }

    const std::string& callsign(void) const { return m_callsign; }

    Rx &rx(void) const { return *m_rx; }
    Tx &tx(void) const { return *m_tx; }

    void sendDtmf(const std::string& digits);

    void injectDtmfDigit(char digit, int duration_ms)
    {
      dtmfDigitDetectedP(digit, duration_ms);
    }

    void setReportEventsAsIdle(bool idle) { report_events_as_idle = idle; }

    bool isWritingMessage(void);
    virtual void setOnline(bool online);

    virtual Async::AudioSink *logicConIn(void);
    virtual Async::AudioSource *logicConOut(void);

    virtual void remoteCmdReceived(LogicBase* src_logic,
                                   const std::string& cmd);
    virtual void remoteReceivedTgUpdated(LogicBase *src_logic, uint32_t tg);


    CmdParser *cmdParser(void) { return &cmd_parser; }

    void processMacroCmd(const std::string &macro_cmd);

  protected:
    /**
     * @brief 	Destructor
     */
    virtual ~Logic(void) override;

    virtual void squelchOpen(bool is_open);
    virtual void allMsgsWritten(void);
    virtual void dtmfDigitDetected(char digit, int duration);
    virtual void audioStreamStateChange(bool is_active, bool is_idle);
    virtual bool getIdleState(void) const;
    virtual void transmitterStateChange(bool is_transmitting);
    virtual void selcallSequenceDetected(std::string sequence);
    virtual void dtmfCtrlPtyCmdReceived(const void *buf, size_t count);
    virtual void commandPtyCmdReceived(const void *buf, size_t count);

    void clearPendingSamples(void);
    void enableRgrSoundTimer(bool enable);
    void rxValveSetOpen(bool do_open);
    void rptValveSetOpen(bool do_open);
    void checkIdle(void);
    void setTxCtrlMode(Tx::TxCtrlMode mode);

  private:

    typedef enum
    {
      TX_CTCSS_ALWAYS=1, TX_CTCSS_SQL_OPEN=2, TX_CTCSS_LOGIC=4,
      TX_CTCSS_MODULE=8, TX_CTCSS_ANNOUNCEMENT=16
    } TxCtcssType;

    Rx	      	      	      	    *m_rx;
    Tx	      	      	      	    *m_tx;
    MsgHandler	      	      	    *msg_handler;
    Module    	      	      	    *active_module;
    std::list<Module*>	      	    modules;
    std::string       	      	    m_callsign;
    std::list<std::string>    	    cmd_queue;
    Async::Timer      	      	    exec_cmd_on_sql_close_timer;
    Async::Timer      	      	    rgr_sound_timer;
    float       	      	    report_ctcss;
    std::map<int, std::string>	    macros;
    EventHandler      	      	    *event_handler;
    Async::AudioSelector      	    *logic_con_out;
    Async::AudioSplitter	    *logic_con_in;
    CmdParser 	      	      	    cmd_parser;
    Async::AtTimer      	    every_minute_timer;
    Async::AtTimer      	    every_second_timer;
    Async::AudioRecorder  	    *recorder;
    Async::AudioMixer	      	    *tx_audio_mixer;
    Async::AudioAmp   	      	    *fx_gain_ctrl;
    Async::AudioSelector      	    *tx_audio_selector;
    Async::AudioSplitter      	    *rx_splitter;
    Async::AudioValve 	      	    *rx_valve;
    Async::AudioValve 	      	    *rpt_valve;
    Async::AudioSelector      	    *audio_from_module_selector;
    Async::AudioSplitter      	    *audio_to_module_splitter;
    Async::AudioSelector      	    *audio_to_module_selector;
    Async::AudioStreamStateDetector *state_det;
    int                             fx_gain_normal;
    int                             fx_gain_low;
    unsigned       	      	    long_cmd_digits;
    std::string       	      	    long_cmd_module;
    bool      	      	      	    report_events_as_idle;
    QsoRecorder                     *qso_recorder;
    uint8_t			    tx_ctcss;
    uint8_t			    tx_ctcss_mask;
    std::string                     sel5_from;
    std::string                     sel5_to;
    Tx::TxCtrlMode                  currently_set_tx_ctrl_mode;
    bool                            is_online;
    std::string                     online_cmd;
    DtmfDigitHandler                *dtmf_digit_handler;
    Async::Pty                      *state_pty;
    Async::Pty                      *dtmf_ctrl_pty;
    std::map<uint16_t, uint32_t>    m_ctcss_to_tg;
    Async::Pty                      *command_pty;
    Async::Timer                    m_ctcss_to_tg_timer;
    float                           m_ctcss_to_tg_last_fq;
    std::string                     m_macro_prefix                {"D"};

    void loadModules(void);
    void loadModule(const std::string& module_name);
    void unloadModules(void);
    void processCommandQueue(void);
    void processCommand(const std::string &cmd, bool force_core_cmd=false);
    void putCmdOnQueue(void);
    void sendRgrSound(void);
    void timeoutNextMinute(void);
	void timeoutNextSecond(void);
    void everyMinute(Async::AtTimer *t);
	void everySecond(Async::AtTimer *t);
    void dtmfDigitDetectedP(char digit, int duration);
    void cleanup(void);
    void updateTxCtcss(bool do_set, TxCtcssType type);
    void logicConInStreamStateChanged(bool is_active, bool is_idle);
    void audioFromModuleStreamStateChanged(bool is_active, bool is_idle);
    void onPublishStateEvent(const std::string &event_name,
                             const std::string &msg);
    void detectedTone(float fq);
    void cfgUpdated(const std::string& section, const std::string& tag);
<<<<<<< HEAD
    void talkerInfo(const std::string &event_name, const std::string &msg);
=======
    bool getConfigValue(const std::string& section, const std::string& tag,
                        std::string& value);
    void signalLevelUpdated(float siglev);

>>>>>>> 6b56a264
};  /* class Logic */


//} /* namespace */

#endif /* LOGIC_INCLUDED */



/*
 * This file has not been truncated
 */
<|MERGE_RESOLUTION|>--- conflicted
+++ resolved
@@ -314,14 +314,10 @@
                              const std::string &msg);
     void detectedTone(float fq);
     void cfgUpdated(const std::string& section, const std::string& tag);
-<<<<<<< HEAD
     void talkerInfo(const std::string &event_name, const std::string &msg);
-=======
     bool getConfigValue(const std::string& section, const std::string& tag,
                         std::string& value);
     void signalLevelUpdated(float siglev);
-
->>>>>>> 6b56a264
 };  /* class Logic */
 
 
