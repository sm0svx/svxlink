--- conflicted
+++ resolved
@@ -311,55 +311,8 @@
 {
   cout << name << ": Client connected: " << incoming_con->remoteHost() << ":"
        << incoming_con->remotePort() << endl;
-<<<<<<< HEAD
-
-  if (con == 0)
-  {
-    if (fallback_enabled) // Deactivate fallback repeater mode
-    {
-      setFallbackActive(false);
-    }
-
-    if (audio_enc != 0)
-    {
-      rx_splitter->removeSink(audio_enc);
-      delete audio_enc;
-      audio_enc = 0;
-    }
-
-    delete audio_dec;
-    audio_dec = 0;
-
-    con = incoming_con;
-    con->dataReceived.connect(mem_fun(*this, &NetUplink::tcpDataReceived));
-    recv_exp = sizeof(Msg);
-    recv_cnt = 0;
-    heartbeat_timer->setEnable(true);
-    gettimeofday(&last_msg_timestamp, NULL);
-
-    MsgProtoVer *ver_msg = new MsgProtoVer;
-    sendMsg(ver_msg);
-
-    if (auth_key.empty())
-    {
-      MsgAuthOk *auth_msg = new MsgAuthOk;
-      sendMsg(auth_msg);
-      state = STATE_READY;
-    }
-    else
-    {
-      MsgAuthChallenge *auth_msg = new MsgAuthChallenge;
-      memcpy(auth_challenge, auth_msg->challenge(),
-             MsgAuthChallenge::CHALLENGE_LEN);
-      sendMsg(auth_msg);
-      state = STATE_AUTH_WAIT;
-    }
-  }
-  else
-=======
-  
+
   switch (state)
->>>>>>> a39f1e7c
   {
     case STATE_DISC:
       handleIncomingConnection(incoming_con);
@@ -424,15 +377,12 @@
   //Msg *msg = reinterpret_cast<Msg*>(data);
   //cout << "Received a TCP message with type " << msg->type()
   //     << " and size " << msg->size() << endl;
-<<<<<<< HEAD
-=======
   
     // Discard data if we are not in one of the "connected" states
   if ((state != STATE_CON_SETUP) && (state != STATE_READY))
   {
     return size;
   }
->>>>>>> a39f1e7c
 
   if (recv_exp == 0)
   {
@@ -505,13 +455,8 @@
     case STATE_DISC:
     case STATE_DISC_CLEANUP:
       return;
-<<<<<<< HEAD
-
-    case STATE_AUTH_WAIT:
-=======
       
     case STATE_CON_SETUP:
->>>>>>> a39f1e7c
       if (msg->type() == MsgAuthResponse::TYPE &&
           msg->size() == sizeof(MsgAuthResponse))
       {
