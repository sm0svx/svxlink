{
   Libgcrypt
   Memcheck:Leak
   match-leak-kinds: reachable
   fun:malloc
   obj:/usr/lib/libgcrypt.so.20.0.4
   ...
   fun:_ZN9NetUplink10initializeEv
   fun:_ZN10TrxHandler10initializeEv
   fun:main
}
{
   dl_init
   Memcheck:Leak
   match-leak-kinds: reachable
   fun:malloc
   fun:pool
   fun:__static_initialization_and_destruction_0
   fun:_GLOBAL__sub_I_eh_alloc.cc
   fun:call_init.part.0
   fun:_dl_init
   obj:/usr/lib/ld-2.22.so
}
{
   ALSA_dlopen
   Memcheck:Leak
   match-leak-kinds: reachable
   fun:calloc
   ...
   fun:dlopen
   fun:snd_dlopen
   ...
   fun:snd_config_update_r
   fun:snd_config_update
   fun:snd_pcm_open
   fun:_ZN5Async15AudioDeviceAlsaC1ERKSs
   fun:_Z22create_AudioDeviceAlsaRKSs
   fun:_ZN5Async18AudioDeviceFactory6createERKSsS2_
   fun:_ZN5Async11AudioDevice15registerAudioIOERKSsPNS_7AudioIOE
}
{
   Tcl_CreateInterp
   Memcheck:Leak
   match-leak-kinds: reachable,possible
   ...
   fun:Tcl_CreateInterp
   ...
}
{
   Tcl_Eval
   Memcheck:Leak
   match-leak-kinds: reachable,possible
   ...
   fun:Tcl_Eval
   ...
}
{
   Tcl_EvalFile
   Memcheck:Leak
   match-leak-kinds: reachable,possible
   ...
   fun:Tcl_EvalFile
   ...
}
{
   TclNREvalFile
   Memcheck:Leak
   match-leak-kinds: reachable,possible
   ...
   fun:TclNREvalFile
}
{
   TclEvalEx
   Memcheck:Leak
   match-leak-kinds: reachable,possible
   ...
   fun:TclEvalEx
}
{
   TclNREvalObjEx
   Memcheck:Leak
   match-leak-kinds: reachable,possible
   ...
   fun:TclNREvalObjEx
}
{
   TclpAlloc
   Memcheck:Leak
   match-leak-kinds: reachable,possible
   fun:malloc
   ...
   fun:TclpAlloc
   ...
}
{
   Tcl_NewObj
   Memcheck:Leak
   match-leak-kinds: possible
   fun:malloc
   ...
   fun:Tcl_NewObj
   ...
}
{
<<<<<<< HEAD
   Tcl_GetThreadData
   Memcheck:Leak
   match-leak-kinds: reachable
   fun:realloc
   ...
   fun:Tcl_GetThreadData
   ...
}
{
   Tcl_AppendLimitedToObj
   Memcheck:Leak
   match-leak-kinds: reachable
   ...
   fun:Tcl_AppendLimitedToObj
=======
   Tcl_NewStringObj
   Memcheck:Leak
   match-leak-kinds: reachable,possible
   fun:malloc
   ...
   fun:Tcl_NewStringObj
>>>>>>> 873a4517
   ...
}<|MERGE_RESOLUTION|>--- conflicted
+++ resolved
@@ -102,7 +102,15 @@
    ...
 }
 {
-<<<<<<< HEAD
+   Tcl_NewStringObj
+   Memcheck:Leak
+   match-leak-kinds: reachable,possible
+   fun:malloc
+   ...
+   fun:Tcl_NewStringObj
+   ...
+}
+{
    Tcl_GetThreadData
    Memcheck:Leak
    match-leak-kinds: reachable
@@ -117,13 +125,5 @@
    match-leak-kinds: reachable
    ...
    fun:Tcl_AppendLimitedToObj
-=======
-   Tcl_NewStringObj
-   Memcheck:Leak
-   match-leak-kinds: reachable,possible
-   fun:malloc
-   ...
-   fun:Tcl_NewStringObj
->>>>>>> 873a4517
    ...
 }