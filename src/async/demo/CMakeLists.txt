set(CPPPROGS AsyncAudioIO_demo AsyncDnsLookup_demo AsyncFdWatch_demo
             AsyncTimer_demo AsyncTcpClient_demo AsyncUdpSocket_demo
             AsyncCppApplication_demo AsyncTcpServer_demo AsyncConfig_demo
             AsyncSerial_demo AsyncAtTimer_demo AsyncExec_demo
             AsyncPtyStreamBuf_demo AsyncMsg_demo AsyncFramedTcpServer_demo
             AsyncFramedTcpClient_demo AsyncAudioSelector_demo
<<<<<<< HEAD
             AsyncAudioFsf_demo AsyncMutex_demo AsyncThreadSigCSignal_demo
             AsyncTaskRunner_demo)
=======
             AsyncAudioFsf_demo AsyncHttpServer_demo)
>>>>>>> 873a4517


foreach(prog ${CPPPROGS})
  add_executable(${prog} ${prog}.cpp)
  target_link_libraries(${prog} ${LIBS} asynccpp asyncaudio asynccore)
endforeach(prog)

if(USE_QT)
  # Find Qt5
  find_package(Qt5Core QUIET)
  if (Qt5Core_FOUND)
    find_package(Qt5Gui REQUIRED)
    find_package(Qt5Widgets REQUIRED)
    find_package(Qt5Network REQUIRED)
    include_directories(${Qt5Core_INCLUDE_DIRS} ${Qt5Gui_INCLUDE_DIRS}
                        ${Qt5Widgets_INCLUDE_DIRS} ${Qt5Network_INCLUDE_DIRS})
    set(LIBS ${LIBS} ${Qt5Core_LIBRARIES} ${Qt5Gui_LIBRARIES}
             ${Qt5Widgets_LIBRARIES} ${Qt5Network_LIBRARIES})
    QT5_WRAP_CPP(QTHEADERS_MOC ${QTHEADERS})
  endif()

  # If not Qt5 was found, try Qt4
  if (NOT Qt5Core_FOUND)
    find_package(Qt4 4.2 REQUIRED QtCore QtGui QtNetwork)
    include(${QT_USE_FILE})
    set(LIBS ${LIBS} ${QT_LIBRARIES})
    QT4_WRAP_CPP(QTHEADERS_MOC ${QTHEADERS})
  endif()

  add_executable(AsyncQtApplication_demo AsyncQtApplication_demo.cpp)
  target_link_libraries(AsyncQtApplication_demo ${LIBS} asyncaudio
                        asynccore asyncqt)
endif(USE_QT)
<|MERGE_RESOLUTION|>--- conflicted
+++ resolved
@@ -4,12 +4,8 @@
              AsyncSerial_demo AsyncAtTimer_demo AsyncExec_demo
              AsyncPtyStreamBuf_demo AsyncMsg_demo AsyncFramedTcpServer_demo
              AsyncFramedTcpClient_demo AsyncAudioSelector_demo
-<<<<<<< HEAD
-             AsyncAudioFsf_demo AsyncMutex_demo AsyncThreadSigCSignal_demo
-             AsyncTaskRunner_demo)
-=======
-             AsyncAudioFsf_demo AsyncHttpServer_demo)
->>>>>>> 873a4517
+             AsyncAudioFsf_demo AsyncHttpServer_demo AsyncMutex_demo
+             AsyncThreadSigCSignal_demo AsyncTaskRunner_demo)
 
 
 foreach(prog ${CPPPROGS})
