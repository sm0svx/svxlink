--- conflicted
+++ resolved
@@ -4,14 +4,10 @@
              AsyncSerial_demo AsyncAtTimer_demo AsyncExec_demo
              AsyncPtyStreamBuf_demo AsyncMsg_demo AsyncFramedTcpServer_demo
              AsyncFramedTcpClient_demo AsyncAudioSelector_demo
-<<<<<<< HEAD
-             AsyncAudioFsf_demo AsyncHttpServer_demo AsyncMutex_demo
-             AsyncThreadSigCSignal_demo AsyncTaskRunner_demo)
-=======
              AsyncAudioFsf_demo AsyncHttpServer_demo AsyncFactory_demo
-             AsyncAudioContainer_demo
+             AsyncAudioContainer_demo AsyncMutex_demo
+             AsyncThreadSigCSignal_demo AsyncTaskRunner_demo
              )
->>>>>>> daab01be
 
 
 foreach(prog ${CPPPROGS})
