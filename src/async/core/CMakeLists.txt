set(LIBNAME asynccore)

set(EXPINC AsyncApplication.h AsyncFdWatch.h AsyncTimer.h AsyncIpAddress.h
           AsyncTcpClient.h AsyncDnsLookup.h AsyncUdpSocket.h AsyncTcpServer.h
           AsyncTcpConnection.h AsyncConfig.h AsyncSerial.h AsyncFileReader.h
           AsyncAtTimer.h AsyncExec.h AsyncPty.h AsyncPtyStreamBuf.h AsyncMsg.h
           AsyncFramedTcpConnection.h AsyncTcpClientBase.h AsyncTcpServerBase.h
<<<<<<< HEAD
           AsyncMutex.h AsyncThreadSigCSignal.h AsyncTaskRunner.h)
=======
           AsyncHttpServerConnection.h)
>>>>>>> 873a4517

set(LIBSRC AsyncApplication.cpp AsyncFdWatch.cpp AsyncTimer.cpp
           AsyncIpAddress.cpp AsyncDnsLookup.cpp AsyncTcpClientBase.cpp
           AsyncUdpSocket.cpp AsyncTcpServerBase.cpp
           AsyncTcpConnection.cpp AsyncConfig.cpp AsyncSerial.cpp
           AsyncSerialDevice.cpp AsyncFileReader.cpp
           AsyncAtTimer.cpp AsyncExec.cpp AsyncPty.cpp AsyncPtyStreamBuf.cpp
<<<<<<< HEAD
           AsyncFramedTcpConnection.cpp AsyncMutex.cpp)
=======
           AsyncFramedTcpConnection.cpp AsyncHttpServerConnection.cpp)
>>>>>>> 873a4517

# Copy exported include files to the global include directory
foreach(incfile ${EXPINC})
  expinc(${incfile})
endforeach(incfile)

# Find pthreads
find_package(Threads)
set(LIBS ${LIBS} ${CMAKE_THREAD_LIBS_INIT})

# Set up additional defines
# FIXME: Do we need this?
add_definitions(-D_REENTRANT)

# Build a shared library and a static library if configured
add_library(${LIBNAME} SHARED ${LIBSRC})
set_target_properties(${LIBNAME} PROPERTIES VERSION ${VER_LIBASYNC}
                      SOVERSION ${VER_LIBASYNC_SOVERSION})
target_link_libraries(${LIBNAME} ${LIBS})
if (BUILD_STATIC_LIBS)
  add_library(${LIBNAME}_static STATIC ${LIBSRC})
  set_target_properties(${LIBNAME}_static PROPERTIES OUTPUT_NAME ${LIBNAME})
  target_link_libraries(${LIBNAME}_static ${LIBS})
endif(BUILD_STATIC_LIBS)

# Install files
install(TARGETS ${LIBNAME} DESTINATION ${LIB_INSTALL_DIR})
if (BUILD_STATIC_LIBS)
  install(TARGETS ${LIBNAME}_static DESTINATION ${LIB_INSTALL_DIR})
endif(BUILD_STATIC_LIBS)
install(FILES ${EXPINC} DESTINATION ${SVX_INCLUDE_INSTALL_DIR})<|MERGE_RESOLUTION|>--- conflicted
+++ resolved
@@ -5,11 +5,8 @@
            AsyncTcpConnection.h AsyncConfig.h AsyncSerial.h AsyncFileReader.h
            AsyncAtTimer.h AsyncExec.h AsyncPty.h AsyncPtyStreamBuf.h AsyncMsg.h
            AsyncFramedTcpConnection.h AsyncTcpClientBase.h AsyncTcpServerBase.h
-<<<<<<< HEAD
-           AsyncMutex.h AsyncThreadSigCSignal.h AsyncTaskRunner.h)
-=======
-           AsyncHttpServerConnection.h)
->>>>>>> 873a4517
+           AsyncHttpServerConnection.h AsyncMutex.h AsyncThreadSigCSignal.h
+           AsyncTaskRunner.h)
 
 set(LIBSRC AsyncApplication.cpp AsyncFdWatch.cpp AsyncTimer.cpp
            AsyncIpAddress.cpp AsyncDnsLookup.cpp AsyncTcpClientBase.cpp
@@ -17,11 +14,8 @@
            AsyncTcpConnection.cpp AsyncConfig.cpp AsyncSerial.cpp
            AsyncSerialDevice.cpp AsyncFileReader.cpp
            AsyncAtTimer.cpp AsyncExec.cpp AsyncPty.cpp AsyncPtyStreamBuf.cpp
-<<<<<<< HEAD
+           AsyncFramedTcpConnection.cpp AsyncHttpServerConnection.cpp
            AsyncFramedTcpConnection.cpp AsyncMutex.cpp)
-=======
-           AsyncFramedTcpConnection.cpp AsyncHttpServerConnection.cpp)
->>>>>>> 873a4517
 
 # Copy exported include files to the global include directory
 foreach(incfile ${EXPINC})
