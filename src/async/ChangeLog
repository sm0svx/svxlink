--- conflicted
+++ resolved
@@ -1,4 +1,3 @@
-<<<<<<< HEAD
  1.4.0 -- ?? ??? 2015
 ----------------------
 
@@ -15,12 +14,13 @@
   use addSink to register all sinks. This make the splitter easier to
   handle in an audio pipe where there is a main path and you just want
   to split off a branch.
-=======
+
+
+
  1.3.1 -- 02 Apr 2015
 ----------------------
 
 * New functions Async::TcpClient::idIdle and Async::TcpConnection::idle
->>>>>>> 66c6127f
 
 
 
