 1.6.1 -- ?? ??? 2020
----------------------

* ASYNC_AUDIO_ALSA_ZEROFILL is now enabled by default.

* Config::getValue() for vectors now tokenize on comma in addition to
  whitespace.

* Improved implementation for SvxLink::SepPair to work better with streaming.

* Config: Add support for calling getValue on keyed containers, like std::set
  and std::multiset.

* Msg: Add support for std::set variable in messages.

* New member function AudioSelector::selectedSource() used to find out which
  source that are currently selected.

* AudioSelector::autoSelectEnabled() can now be called with a constant source.

* Add a signal to the Config class so that one can subscribe to changes in the
  configuration.

<<<<<<< HEAD
* A C++11 compatible compiler is now required.

* The Async::Application::runTask() framework is now threadsafe.

* New class Async::AudioThreadSource, a threadsafe audio source.

* Now possible to create an Async::FdWatch in disabled state.

* New class Async::Mutex, a mutex for synchronizing execution between the main
  Async thread and other threads.

* New class Async::ThreadSigCSignal, a threadsafe variant of the sigc::signal
  class.
=======
* Chunked mode added to the Async::HttpServerConnection.

* Fix small memory deallocation bug in Async::AudioEncoderOpus.

* New template class Async::Factory for creating object factories.

* Added an AudioContainer framework.
>>>>>>> daab01be



 1.6.0 -- 01 Sep 2019
----------------------

* New class Async::AudioFsf, an implementation of a frequency sampling filter.

* Add method Async::Config::listSections() making it possible to list all
  configuration sections.

* Small optimization in the Async::CppApplication main loop.

* AudioDeviceAlsa can now write zeros to the audio device on underflow. That
  is, when the audio device is open but there is no audio to write zeros will
  be written instead. Enable this behavior by setting the environment variable
  ASYNC_AUDIO_ALSA_ZEROFILL=1.



 1.5.0 -- 30 Dec 2017
----------------------

* Support for Qt5 added. Patch contributed by Richard Neese.

* Bugfix in AsyncCppDnsLookupWorker: Lookup could hang due to mutex
  locking issues. Patch by Steve/DH1DM.

* Bugfix in AsyncTcpClient: An assertion error could occur if the connect
  method was called twice.

* Bugfix in AsyncTcpServer: Fix memory leak

* UdpSocket: The dataReceived signal now also provide the remote UDP port
  number

* Bugfix in AsyncAudioDeviceAlsa/AsyncAudioIO: Assertion for some sound
  boards in Async::Timer::setEnable due to the
  AudioDeviceAlsa::samplesToWrite function returning a negative value.

* Now possible to ask the AudioEncoder and AudioDecoder if a codec is
  supported or not.

* AudioSelector bugfix: The output was not flushed when disconnecting
  the active source. This hung the audio stream. In the process of fixing
  that bug the AudioSelector was to a large part rewritten. The new
  implementation also made it possible to implement seamless switches (no
  flush when switching between two active streams).

* AudioProcessor bugfix: State could get corrupted due to double call of
  sample output function.

* TcpClient: DNS lookup is now done on every reconnect.

* AudioDeviceAlsa: Relaxed assertion for snd_pcm_readi so that fewer frames
  than requested may be returned.



 1.4.0 -- 22 Nov 2015
----------------------

* New class Async::Pty used to communicate over UNIX 98 PTY:s.

* Bugfix in Async::CppApplication: The max_desc variable used in the call to
  pselect was not correctly set up in some cases after a removal of a file
  descriptor watch.

* Fixed issues reported by the Coverity scan static analysis tool.

* The AudioSplitter now also is a source itself so that it can be used to
  pipe audio through to the next stage in the pipe instead of having to
  use addSink to register all sinks. This make the splitter easier to
  handle in an audio pipe where there is a main path and you just want
  to split off a branch.

* The NULL audio codec now encode and decode a sample count which is used
  by the decoder to write the correct number of samples to its audio sink.
  All written samples will be zero-samples.

* Bugfix in Async::AudioRecorder: If a write error occurred, the audio pipe
  could be blocked indefinitely. Error handling was improved all over. There
  now is a "errorOccurred" signal and a "errorMsg" function.

* Bugfix in Async::AudioEncoder{Opus,Speex,Gsm}: Applications using the Opus,
  Speex or Gsm audio encoders could crash due to some dangerous coding.

* Async::Config: Removed error message printed on open failure. Printing an
  error message must be done by the caller.

* Async::Timer: Now possible to create a timer object that is disabled from
  the beginning.

* Async::Application: New function runTask which can be used to delay
  execution of a function until control is returned to the Async main loop.

* New class Async::AudioGenerator that can generate sine and square waves.

* Now possible to create an Async::FdWatch without an associated file
  descriptor and then set it later using the new setFd function.



 1.3.1 -- 02 Apr 2015
----------------------

* New functions Async::TcpClient::idIdle and Async::TcpConnection::idle



 1.3.0 -- 02 Aug 2014
----------------------

* Fixed Async::AudioDeviceUDP so that audio output is paced instead of writing
  as fast as possible.

* Added a NULL audio encoder and decoder that can be used when one does not
  want audio to be sent at all.

* Added the ability to bind TCP client and server sockets to a specific
  IP-address.

* Serial port settings are now not restored unless they have been explicitly
  changed using the Serial::setParams function.

* The serial port TX/RX buffers are now only flushed if explicitly specified
  in the open call.

* The IpAddress class now have an input stream operator.

* Bugfix in Async::{AudioSelector,DnsLookup,AudioSplitter}: Important code had
  been placed within assert statements. By default CMake set compiler options
  that remove all assert statements when compiling in release mode. This
  caused some things to stop working when compiling for release.

* Now possible to change the buffer size of a TCP connection using
  TcpConnection::setRecvBufLen.



 1.2.1 -- 30 Jun 2014
----------------------

* Some sound hardware cause an Alsa failure which SvxLink previously handled
  as a fatal error (assert) and aborted the application. A warning is now
  printed instead and the sound device is closed and reopened.

* Support added for Opus version < 1.0.

* Bugfix for Async::Config::getValue. The std::ws operator set the fail bit on
  FreeBSD at end of string. This caused some config options to not be read
  correctly.



 1.2.0 -- 01 Dec 2013
----------------------

* The Async::AudioRecorder class now have some added features. In addition to
  the hard filesize limit there now is a soft limit at which the file will be
  closed when the audio source call flushSamples. A signal will be emitted
  when either of the limits are hit. Also, begin and end timestamps now are
  available.

* The Async::AudioFilter setOutputGain method now take a dB value as argument.

* Added support for the Opus audio codec.

* New class Async::Exec for executing external programs.



 1.1.1 -- 29 Jul 2013
----------------------

* Fixed some include directives for Async::CppApplication.

* The Async::TcpClient class now always do a name lookup before trying to
  connect. Previously, when the old lookup was cached, IP addresses that
  changed over time was not handled.



 1.1.0 -- 06 Jun 2013
----------------------

* New class AtTimer to set a timer that expires at the specified time of day.

* Now using clock_gettime instead of gettimeofday to get the time for timers
  since the former provides monotonically increasing time which the
  latter don't.

* Async::DnsLookup: New method resultsAreReady with which it is possible
  to check if the DNS lookup is done or if it's still pending.

* Fixed a buffer overflow bug in the AudioInterpolator.

* Async::TcpClient: Added two new constructors, one which take an IpAddress
  object instead of a host name which is good if you already have the IP
  address. The other only take an optional buffer size. The hostname or ip
  address is given later to the new connect method.

* There now is an overloaded Config::getValue function which can take a
  container, like an std::vector, to read in a number of space separated values
  from a configuration variable.



 1.0.0 -- 08 Mar 2013
-----------------------

* Moved from sigc++ version 1.2 to version 2.
  Patch contributed by Felix/WU8K.

* Now possible to bind a UDP socket to a given interface.

* New "audio device" which read and write audio from a UDP socket.
  This can for example be used to stream audio to/from GNU Radio.

* Now possible to set config variables in memory using the Config::setValue
  function. It is not possible to write the change back to the config
  file though.

* New class FileReader to read a file in non blocking mode. Contributed
  by Steve / DH1DM.



 0.18.2 -- 27 Nov 2011
-----------------------

* Bugfix in Async::AudioDeviceAlsa: There were problems when reopening
  the audio device in another mode, like when going from WR to RDWR.
  In some cases the audio output would hang.



 0.18.1 -- 05 Nov 2011
-----------------------

* Bugfix in Async::AudioDelayLine: Calling "clear" while a "mute" was in
  effect would cancel the mute.

* New methods IpAddress::isEmpty() and IpAddress::clear().

* Bugfix in the OSS code: The audio device would not open when not using stdout
  as the logging output due to an obscure bug in the OSS code. When not using
  stdout, the audio device would open with fd 0, which was interpreted as and
  error.



 0.18.0 -- 14 May 2011
-----------------------

* The Async::AudioRecorder can now auto detect the file format from the
  filename extension.

* Improved audio device handling which makes it easier to add support for
  different kinds of audio subsystems.

* Added support for the ALSA audio subsystem.

* Bugfix in AudioFifo: The clear method did not work properly. Under some
  circumstances, allSamplesFlushed was not called which caused problems
  upstream.

* Bugfix in AudioDelayLine: Mute and clear did not do the right thing
  with the buffer pointer so it didn't behave properly.

* The AudioDelayLine now fade in and out when muting and clearing to
  avoid creating pops in the audio stream.



 0.17.0 -- 26 Apr 2009
-----------------------

* The Async internal sample rate is now configurable by a compile time
  define (INTERNAL_SAMPLE_RATE in makefile.cfg).

* Added the Async::AudioStreamStateDetector contributed by Steve / DH1DM.

* Implemented an audio codec framework that is meant to be used when
  streaming audio over a network.

* Bugfixes in Async::AudioPacer: Using a prebuf size of zero millisecods
  did not work. DH1DM: Fixed a buffer calculation error. Gaps could be
  introduced in some situations.

* Moved the audio recorder class from the SvxLink server application
  to Async (Async::AudioRecorder).

* The AudioRecorder can now write WAV files.

* Bugfix in AudioFilter: Filters was not properly created under som locales,
  like german (de_DE).



 0.16.1 -- 30 Jul 2008
-----------------------

* Bugfix and rewrite of the sound card code (AudioIO and AudioDevice classes).

* Bugfix and rewrite of the Async::AudioPacer class.

* Bugfix in Async::Timer: At destruction of a timer, a check was not made
  to see if it really existed.

* Bugfix in Async::CppDnsLookupWorker: The DNS code had a bug which showed
  itself under Ubuntu. A local variable was called "h_addr" which is defined
  in netdb.h as "h_addr_list[0]".



 0.16.0 -- 18 May 2008
-----------------------

* Lots of changes to adapt everything to the audio pipe infrastructure.

* Decreased buffers to improve audio latency.

* New method: AudioSplitter::enableSink make it possible to enable/disable
  branches in the splitter.

* Cleanup: Removed obsolete files and fixed files with wrong names.

* New method AudioFifo::enableBuffering: Use this method to enable/disable
  the buffering in the fifo. When disabled, this will effectively just make
  it a passthrough.

* Now possible to open left/right stereo channels as separate mono
  channels.

* Now possible to set sample rate, block size, channels and buffer size for
  a sound card.

* Made Async::CppDnsLookupWorker thread safe.



 0.15.0 -- 02 Jan 2008
-----------------------

* Now compile under CentOS 5.0, Fedora 8, Ubuntu 7.10 and Gentoo.

* Inserting repeated audio fragments if incoming audio pase is too slow.
  Good when using two sound cards with slightly different sampling rate.

* Fixes for 64 bit platforms.



 0.14.0 -- 15 Apr 2007
-----------------------

* Async::Config: Now possible to use the "open" method more than once to
  read multiple configuration files.

* It is now possible to read the sampling rate the audio device is using
  method Async::AudioIO::sampleRate.

* It is now possible to set the gain to use on an audio stream.

* New method: TcpConnection::isConnected.

* Now using float instead of short int to represent samples. This make it
  easier to apply audio processing on them.

* Created a new audio-lib where all the audio related classes have been put.

* A lot of new audio handling classes have been added.

* Now using libsigc++ version 1.2 instead of the old and outdated 1.0.

* ASYNC_AUDIO_NOTRIGGER=1 is now the default.



 0.13.0 -- 02 Dec 2005
-----------------------

* Merged Serial::InPin and Serial::OutPin to a new typedef Serial::Pin.
  Also added PIN_NONE.

* Bugfix in Config: It was not possible to specify an empty configuration
  variable using "".

* Fixed the makefile problem where it was not possible to compile SvxLink
  when a previous "make install" had been done. It tried to link against
  the installed libraries instead of the ones just compiled.



 0.12.1 -- 09 Oct 2005
-----------------------

* Bugfix in Async::TcpClient: In some situations sockets could be leaked
  and functions could be called twice instead of once. This may have caused
  crashes.



 0.12.0 -- 14 Aug 2005
-----------------------

* Bugfixes for multi open of sound device.

* New method in AudioIO to clear all samples in the buffer.

* Bugfix: Handling flushing when already flushed correctly.

* Bugfix: CPU could go up to 100% when writing audio to the
  sound card.

* DNS lookups are now asynchronous (well, threaded anyway)
  so no more blocking DNS lookup calls.

* Start and end of sound playback is now amplitude shaped
  to not create noise at end of playback.

* Bugfix: Forgot to clean up everything when the
  Async::TcpClient::disconnect method was called.

* Added an unequality operator to the Async::IpAddress class.



 0.11.0 -- 25 Mar 2005
-----------------------

* Added some code to AsyncTcpServer to broadcast data to connected
  clients. Contribution by SM0LCB / Ulf.

* Now possible to list all tags in a config section.

* The Serial class can now handle multiple users per port.

* Bugfix: The AudioIO class did not handle mutiple users correctly.



 0.10.0 -- 26 Sep 2004
----------------------

* Now the AudioIO object is really checking for full duplex capablility.

* Bugfix: The application would crash if the AudioIO object were deleted
  and then recreated.

* New class "Serial" for serial port usage.

* Bugfix: The DnsLookup class did not delete its DnsLookupWorker object
  and other memory handling was a mess as well. Thank you "valgrind"
  for helping me find this!



 0.9.0 -- 27 May 2004
----------------------

* Separate reader and writer in the same application can now open the audio
  device at the same time. The device is automatically set to full duplex
  operation. Previously, only one AudioIO object could have the device opened
  at a time.

* Added an environment variable that make it possible to disable the use
  of the trigger functionality when opening an audio device. This was necessary
  to make Alsa OSS emulation work. Set ASYNC_AUDIO_NOTRIGGER=1 to disable the
  use of the trigger functionality.

* Decreased the audio buffers in the audio device to make audio playback
  more responsive.



 0.8.0 -- 04 Apr 2004
----------------------

* Audio handling rewritten to handle a separate reader and writer within
  the same application.

* Split the async lib into core, cpp, qt and demo parts.

* Earlier log entries for the async library can be found in ../qtel/ChangeLog.
<|MERGE_RESOLUTION|>--- conflicted
+++ resolved
@@ -21,7 +21,6 @@
 * Add a signal to the Config class so that one can subscribe to changes in the
   configuration.
 
-<<<<<<< HEAD
 * A C++11 compatible compiler is now required.
 
 * The Async::Application::runTask() framework is now threadsafe.
@@ -35,7 +34,7 @@
 
 * New class Async::ThreadSigCSignal, a threadsafe variant of the sigc::signal
   class.
-=======
+
 * Chunked mode added to the Async::HttpServerConnection.
 
 * Fix small memory deallocation bug in Async::AudioEncoderOpus.
@@ -43,7 +42,6 @@
 * New template class Async::Factory for creating object factories.
 
 * Added an AudioContainer framework.
->>>>>>> daab01be
 
 
 
