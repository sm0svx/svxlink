--- conflicted
+++ resolved
@@ -1,4 +1,4 @@
- 1.6.0 -- ?? ??? 2018
+ 1.6.0 -- ?? ??? 2019
 ----------------------
 
 * New class Async::AudioFsf, an implementation of a frequency sampling filter.
@@ -6,7 +6,8 @@
 * Add method Async::Config::listSections() making it possible to list all
   configuration sections.
 
-<<<<<<< HEAD
+* Small optimization in the Async::CppApplication main loop.
+
 * A C++11 compatible compiler is now required.
 
 * The Async::Application::runTask() framework is now threadsafe.
@@ -21,9 +22,6 @@
 * New class Async::ThreadSigCSignal, a threadsafe variant of the sigc::signal
   class.
 
-=======
-* Small optimization in the Async::CppApplication main loop.
->>>>>>> 56cb61cc
 
 
  1.5.0 -- 30 Dec 2017
