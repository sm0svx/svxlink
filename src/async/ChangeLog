--- conflicted
+++ resolved
@@ -1,6 +1,3 @@
-<<<<<<< HEAD
- 1.6.0 -- ?? ??? 2019
-=======
  1.6.1 -- ?? ??? 2019
 ----------------------
 
@@ -24,10 +21,23 @@
 * Add a signal to the Config class so that one can subscribe to changes in the
   configuration.
 
+* A C++11 compatible compiler is now required.
+
+* The Async::Application::runTask() framework is now threadsafe.
+
+* New class Async::AudioThreadSource, a threadsafe audio source.
+
+* Now possible to create an Async::FdWatch in disabled state.
+
+* New class Async::Mutex, a mutex for synchronizing execution between the main
+  Async thread and other threads.
+
+* New class Async::ThreadSigCSignal, a threadsafe variant of the sigc::signal
+  class.
+
 
 
  1.6.0 -- 01 Sep 2019
->>>>>>> 873a4517
 ----------------------
 
 * New class Async::AudioFsf, an implementation of a frequency sampling filter.
@@ -37,26 +47,10 @@
 
 * Small optimization in the Async::CppApplication main loop.
 
-<<<<<<< HEAD
-* A C++11 compatible compiler is now required.
-
-* The Async::Application::runTask() framework is now threadsafe.
-
-* New class Async::AudioThreadSource, a threadsafe audio source.
-
-* Now possible to create an Async::FdWatch in disabled state.
-
-* New class Async::Mutex, a mutex for synchronizing execution between the main
-  Async thread and other threads.
-
-* New class Async::ThreadSigCSignal, a threadsafe variant of the sigc::signal
-  class.
-=======
 * AudioDeviceAlsa can now write zeros to the audio device on underflow. That
   is, when the audio device is open but there is no audio to write zeros will
   be written instead. Enable this behavior by setting the environment variable
   ASYNC_AUDIO_ALSA_ZEROFILL=1.
->>>>>>> 873a4517
 
 
 
