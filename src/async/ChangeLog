<<<<<<< HEAD
 1.9.0 -- ?? ??? ????
----------------------

* Async::AudioStreamStateDetector facelift



 1.8.1 -- ?? ??? 2025
=======
 1.8.1 -- 01 Jul 2025
>>>>>>> a41fcf6f
----------------------

* Bugfix in Async::TcpConnection: Illegal cast of pointer to receive buffer.

* Async::Config: Now specifically handling the "char" case for getValue.



 1.8.0 -- 03 May 2025
----------------------

* Code cleanup of Async::Pty, fixing a small memory leak.

* TLS connection support added. Build require OpenSSL development files.

* Async::Exec: Now possible to set up environment variables.

* Async::Config now have a mechanism for subscribing to changes for specific
  configuration variables.

* Add connection rate throttling, using token buckets, to Async::TcpServer.

* Async::Config bugfix: Add parameter missing_ok to the string specific
  getValue function.

* Async::AudioDevice: Reopen the audio device on failure

* Async::DnsLookup: The addresses method will now return the list of hosts in
  random order for each call.



 1.7.0 -- 25 Feb 2024
----------------------

* ASYNC_AUDIO_ALSA_ZEROFILL is now enabled by default.

* Config::getValue() for vectors now tokenize on comma in addition to
  whitespace.

* Improved implementation for SvxLink::SepPair to work better with streaming.

* Config: Add support for calling getValue on keyed containers, like std::set
  and std::multiset.

* Msg: Add support for std::set variable in messages.

* New member function AudioSelector::selectedSource() used to find out which
  source that are currently selected.

* AudioSelector::autoSelectEnabled() can now be called with a constant source.

* Add a signal to the Config class so that one can subscribe to changes in the
  configuration.

* Chunked mode added to the Async::HttpServerConnection.

* Fix small memory deallocation bug in Async::AudioEncoderOpus.

* New template class Async::Factory for creating object factories.

* Added an AudioContainer framework.

* The Config::valueUpdated signal is now only emitted if the value is changed.

* The Pty::setLineBuffered method can now be used to enable line buffered mode
  where incoming chars are buffered until a <CR> or <LF> is received.

* Templated function Async::Config::setValue() so that generic types can be
  used without converting them to string first.

* The Async::Serial class now support all extended baudrates.

* Rewritten the DNS resolver with support for more resource record types.

* AudioDeviceUDP can now write zeros to the UDP connection on underflow. That
  is, when the "audio device" is open but there is no audio to write zeros
  will be written instead. Enable this behavior by setting the environment
  variable ASYNC_AUDIO_UDP_ZEROFILL=1.

* The Config class now also accept associative containers for getValue. This
  for example make it possible to use a std::map<float,float> to read a
  configuration variable with a list of values on the form
  VARNAME=88.5:-1,136.5:1. It is also possible to use other key/value
  separators.

* New class Async::StateMachine used to build Hierarchical Finite State
  Machines.

* New class Async::TcpPrioClient for handling pools of servers to connect to.
  The pool members can be specified using DNS SRV records or locally using the
  HOSTS configuration variable.

* Slightly changed semantics of the TcpClient::connect functions. It's now
  not allowed to call the connect function if already connected.

* Async::Plugin: A new class for loading code as plugins.

* Bugfix Async::HttpServerConnection: EOL handling failed with newer
  compilers.

* New class Async::AudioLADSPAPlugin which enable the use of LADSPA plugins to
  process audio.



 1.6.0 -- 01 Sep 2019
----------------------

* New class Async::AudioFsf, an implementation of a frequency sampling filter.

* Add method Async::Config::listSections() making it possible to list all
  configuration sections.

* Small optimization in the Async::CppApplication main loop.

* AudioDeviceAlsa can now write zeros to the audio device on underflow. That
  is, when the audio device is open but there is no audio to write zeros will
  be written instead. Enable this behavior by setting the environment variable
  ASYNC_AUDIO_ALSA_ZEROFILL=1.



 1.5.0 -- 30 Dec 2017
----------------------

* Support for Qt5 added. Patch contributed by Richard Neese.

* Bugfix in AsyncCppDnsLookupWorker: Lookup could hang due to mutex
  locking issues. Patch by Steve/DH1DM.

* Bugfix in AsyncTcpClient: An assertion error could occur if the connect
  method was called twice.

* Bugfix in AsyncTcpServer: Fix memory leak

* UdpSocket: The dataReceived signal now also provide the remote UDP port
  number

* Bugfix in AsyncAudioDeviceAlsa/AsyncAudioIO: Assertion for some sound
  boards in Async::Timer::setEnable due to the
  AudioDeviceAlsa::samplesToWrite function returning a negative value.

* Now possible to ask the AudioEncoder and AudioDecoder if a codec is
  supported or not.

* AudioSelector bugfix: The output was not flushed when disconnecting
  the active source. This hung the audio stream. In the process of fixing
  that bug the AudioSelector was to a large part rewritten. The new
  implementation also made it possible to implement seamless switches (no
  flush when switching between two active streams).

* AudioProcessor bugfix: State could get corrupted due to double call of
  sample output function.

* TcpClient: DNS lookup is now done on every reconnect.

* AudioDeviceAlsa: Relaxed assertion for snd_pcm_readi so that fewer frames
  than requested may be returned.



 1.4.0 -- 22 Nov 2015
----------------------

* New class Async::Pty used to communicate over UNIX 98 PTY:s.

* Bugfix in Async::CppApplication: The max_desc variable used in the call to
  pselect was not correctly set up in some cases after a removal of a file
  descriptor watch.

* Fixed issues reported by the Coverity scan static analysis tool.

* The AudioSplitter now also is a source itself so that it can be used to
  pipe audio through to the next stage in the pipe instead of having to
  use addSink to register all sinks. This make the splitter easier to
  handle in an audio pipe where there is a main path and you just want
  to split off a branch.

* The NULL audio codec now encode and decode a sample count which is used
  by the decoder to write the correct number of samples to its audio sink.
  All written samples will be zero-samples.

* Bugfix in Async::AudioRecorder: If a write error occurred, the audio pipe
  could be blocked indefinitely. Error handling was improved all over. There
  now is a "errorOccurred" signal and a "errorMsg" function.

* Bugfix in Async::AudioEncoder{Opus,Speex,Gsm}: Applications using the Opus,
  Speex or Gsm audio encoders could crash due to some dangerous coding.

* Async::Config: Removed error message printed on open failure. Printing an
  error message must be done by the caller.

* Async::Timer: Now possible to create a timer object that is disabled from
  the beginning.

* Async::Application: New function runTask which can be used to delay
  execution of a function until control is returned to the Async main loop.

* New class Async::AudioGenerator that can generate sine and square waves.

* Now possible to create an Async::FdWatch without an associated file
  descriptor and then set it later using the new setFd function.



 1.3.1 -- 02 Apr 2015
----------------------

* New functions Async::TcpClient::idIdle and Async::TcpConnection::idle



 1.3.0 -- 02 Aug 2014
----------------------

* Fixed Async::AudioDeviceUDP so that audio output is paced instead of writing
  as fast as possible.

* Added a NULL audio encoder and decoder that can be used when one does not
  want audio to be sent at all.

* Added the ability to bind TCP client and server sockets to a specific
  IP-address.

* Serial port settings are now not restored unless they have been explicitly
  changed using the Serial::setParams function.

* The serial port TX/RX buffers are now only flushed if explicitly specified
  in the open call.

* The IpAddress class now have an input stream operator.

* Bugfix in Async::{AudioSelector,DnsLookup,AudioSplitter}: Important code had
  been placed within assert statements. By default CMake set compiler options
  that remove all assert statements when compiling in release mode. This
  caused some things to stop working when compiling for release.

* Now possible to change the buffer size of a TCP connection using
  TcpConnection::setRecvBufLen.



 1.2.1 -- 30 Jun 2014
----------------------

* Some sound hardware cause an Alsa failure which SvxLink previously handled
  as a fatal error (assert) and aborted the application. A warning is now
  printed instead and the sound device is closed and reopened.

* Support added for Opus version < 1.0.

* Bugfix for Async::Config::getValue. The std::ws operator set the fail bit on
  FreeBSD at end of string. This caused some config options to not be read
  correctly.



 1.2.0 -- 01 Dec 2013
----------------------

* The Async::AudioRecorder class now have some added features. In addition to
  the hard filesize limit there now is a soft limit at which the file will be
  closed when the audio source call flushSamples. A signal will be emitted
  when either of the limits are hit. Also, begin and end timestamps now are
  available.

* The Async::AudioFilter setOutputGain method now take a dB value as argument.

* Added support for the Opus audio codec.

* New class Async::Exec for executing external programs.



 1.1.1 -- 29 Jul 2013
----------------------

* Fixed some include directives for Async::CppApplication.

* The Async::TcpClient class now always do a name lookup before trying to
  connect. Previously, when the old lookup was cached, IP addresses that
  changed over time was not handled.



 1.1.0 -- 06 Jun 2013
----------------------

* New class AtTimer to set a timer that expires at the specified time of day.

* Now using clock_gettime instead of gettimeofday to get the time for timers
  since the former provides monotonically increasing time which the
  latter don't.

* Async::DnsLookup: New method resultsAreReady with which it is possible
  to check if the DNS lookup is done or if it's still pending.

* Fixed a buffer overflow bug in the AudioInterpolator.

* Async::TcpClient: Added two new constructors, one which take an IpAddress
  object instead of a host name which is good if you already have the IP
  address. The other only take an optional buffer size. The hostname or ip
  address is given later to the new connect method.

* There now is an overloaded Config::getValue function which can take a
  container, like an std::vector, to read in a number of space separated values
  from a configuration variable.



 1.0.0 -- 08 Mar 2013
-----------------------

* Moved from sigc++ version 1.2 to version 2.
  Patch contributed by Felix/WU8K.

* Now possible to bind a UDP socket to a given interface.

* New "audio device" which read and write audio from a UDP socket.
  This can for example be used to stream audio to/from GNU Radio.

* Now possible to set config variables in memory using the Config::setValue
  function. It is not possible to write the change back to the config
  file though.

* New class FileReader to read a file in non blocking mode. Contributed
  by Steve / DH1DM.



 0.18.2 -- 27 Nov 2011
-----------------------

* Bugfix in Async::AudioDeviceAlsa: There were problems when reopening
  the audio device in another mode, like when going from WR to RDWR.
  In some cases the audio output would hang.



 0.18.1 -- 05 Nov 2011
-----------------------

* Bugfix in Async::AudioDelayLine: Calling "clear" while a "mute" was in
  effect would cancel the mute.

* New methods IpAddress::isEmpty() and IpAddress::clear().

* Bugfix in the OSS code: The audio device would not open when not using stdout
  as the logging output due to an obscure bug in the OSS code. When not using
  stdout, the audio device would open with fd 0, which was interpreted as and
  error.



 0.18.0 -- 14 May 2011
-----------------------

* The Async::AudioRecorder can now auto detect the file format from the
  filename extension.

* Improved audio device handling which makes it easier to add support for
  different kinds of audio subsystems.

* Added support for the ALSA audio subsystem.

* Bugfix in AudioFifo: The clear method did not work properly. Under some
  circumstances, allSamplesFlushed was not called which caused problems
  upstream.

* Bugfix in AudioDelayLine: Mute and clear did not do the right thing
  with the buffer pointer so it didn't behave properly.

* The AudioDelayLine now fade in and out when muting and clearing to
  avoid creating pops in the audio stream.



 0.17.0 -- 26 Apr 2009
-----------------------

* The Async internal sample rate is now configurable by a compile time
  define (INTERNAL_SAMPLE_RATE in makefile.cfg).

* Added the Async::AudioStreamStateDetector contributed by Steve / DH1DM.

* Implemented an audio codec framework that is meant to be used when
  streaming audio over a network.

* Bugfixes in Async::AudioPacer: Using a prebuf size of zero millisecods
  did not work. DH1DM: Fixed a buffer calculation error. Gaps could be
  introduced in some situations.

* Moved the audio recorder class from the SvxLink server application
  to Async (Async::AudioRecorder).

* The AudioRecorder can now write WAV files.

* Bugfix in AudioFilter: Filters was not properly created under som locales,
  like german (de_DE).



 0.16.1 -- 30 Jul 2008
-----------------------

* Bugfix and rewrite of the sound card code (AudioIO and AudioDevice classes).

* Bugfix and rewrite of the Async::AudioPacer class.

* Bugfix in Async::Timer: At destruction of a timer, a check was not made
  to see if it really existed.

* Bugfix in Async::CppDnsLookupWorker: The DNS code had a bug which showed
  itself under Ubuntu. A local variable was called "h_addr" which is defined
  in netdb.h as "h_addr_list[0]".



 0.16.0 -- 18 May 2008
-----------------------

* Lots of changes to adapt everything to the audio pipe infrastructure.

* Decreased buffers to improve audio latency.

* New method: AudioSplitter::enableSink make it possible to enable/disable
  branches in the splitter.

* Cleanup: Removed obsolete files and fixed files with wrong names.

* New method AudioFifo::enableBuffering: Use this method to enable/disable
  the buffering in the fifo. When disabled, this will effectively just make
  it a passthrough.

* Now possible to open left/right stereo channels as separate mono
  channels.

* Now possible to set sample rate, block size, channels and buffer size for
  a sound card.

* Made Async::CppDnsLookupWorker thread safe.



 0.15.0 -- 02 Jan 2008
-----------------------

* Now compile under CentOS 5.0, Fedora 8, Ubuntu 7.10 and Gentoo.

* Inserting repeated audio fragments if incoming audio pase is too slow.
  Good when using two sound cards with slightly different sampling rate.

* Fixes for 64 bit platforms.



 0.14.0 -- 15 Apr 2007
-----------------------

* Async::Config: Now possible to use the "open" method more than once to
  read multiple configuration files.

* It is now possible to read the sampling rate the audio device is using
  method Async::AudioIO::sampleRate.

* It is now possible to set the gain to use on an audio stream.

* New method: TcpConnection::isConnected.

* Now using float instead of short int to represent samples. This make it
  easier to apply audio processing on them.

* Created a new audio-lib where all the audio related classes have been put.

* A lot of new audio handling classes have been added.

* Now using libsigc++ version 1.2 instead of the old and outdated 1.0.

* ASYNC_AUDIO_NOTRIGGER=1 is now the default.



 0.13.0 -- 02 Dec 2005
-----------------------

* Merged Serial::InPin and Serial::OutPin to a new typedef Serial::Pin.
  Also added PIN_NONE.

* Bugfix in Config: It was not possible to specify an empty configuration
  variable using "".

* Fixed the makefile problem where it was not possible to compile SvxLink
  when a previous "make install" had been done. It tried to link against
  the installed libraries instead of the ones just compiled.



 0.12.1 -- 09 Oct 2005
-----------------------

* Bugfix in Async::TcpClient: In some situations sockets could be leaked
  and functions could be called twice instead of once. This may have caused
  crashes.



 0.12.0 -- 14 Aug 2005
-----------------------

* Bugfixes for multi open of sound device.

* New method in AudioIO to clear all samples in the buffer.

* Bugfix: Handling flushing when already flushed correctly.

* Bugfix: CPU could go up to 100% when writing audio to the
  sound card.

* DNS lookups are now asynchronous (well, threaded anyway)
  so no more blocking DNS lookup calls.

* Start and end of sound playback is now amplitude shaped
  to not create noise at end of playback.

* Bugfix: Forgot to clean up everything when the
  Async::TcpClient::disconnect method was called.

* Added an unequality operator to the Async::IpAddress class.



 0.11.0 -- 25 Mar 2005
-----------------------

* Added some code to AsyncTcpServer to broadcast data to connected
  clients. Contribution by SM0LCB / Ulf.

* Now possible to list all tags in a config section.

* The Serial class can now handle multiple users per port.

* Bugfix: The AudioIO class did not handle mutiple users correctly.



 0.10.0 -- 26 Sep 2004
----------------------

* Now the AudioIO object is really checking for full duplex capablility.

* Bugfix: The application would crash if the AudioIO object were deleted
  and then recreated.

* New class "Serial" for serial port usage.

* Bugfix: The DnsLookup class did not delete its DnsLookupWorker object
  and other memory handling was a mess as well. Thank you "valgrind"
  for helping me find this!



 0.9.0 -- 27 May 2004
----------------------

* Separate reader and writer in the same application can now open the audio
  device at the same time. The device is automatically set to full duplex
  operation. Previously, only one AudioIO object could have the device opened
  at a time.

* Added an environment variable that make it possible to disable the use
  of the trigger functionality when opening an audio device. This was necessary
  to make Alsa OSS emulation work. Set ASYNC_AUDIO_NOTRIGGER=1 to disable the
  use of the trigger functionality.

* Decreased the audio buffers in the audio device to make audio playback
  more responsive.



 0.8.0 -- 04 Apr 2004
----------------------

* Audio handling rewritten to handle a separate reader and writer within
  the same application.

* Split the async lib into core, cpp, qt and demo parts.

* Earlier log entries for the async library can be found in ../qtel/ChangeLog.
<|MERGE_RESOLUTION|>--- conflicted
+++ resolved
@@ -1,4 +1,3 @@
-<<<<<<< HEAD
  1.9.0 -- ?? ??? ????
 ----------------------
 
@@ -6,10 +5,7 @@
 
 
 
- 1.8.1 -- ?? ??? 2025
-=======
  1.8.1 -- 01 Jul 2025
->>>>>>> a41fcf6f
 ----------------------
 
 * Bugfix in Async::TcpConnection: Illegal cast of pointer to receive buffer.
